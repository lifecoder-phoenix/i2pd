#include <cstdlib>
#include <string>
#include <algorithm>
#include <cctype>
#include <functional>
#include <fstream>
#include <set>
#include <boost/asio.hpp>
#include <boost/filesystem.hpp>
#include <boost/filesystem/fstream.hpp>
#include <boost/foreach.hpp>
#include <boost/lexical_cast.hpp>
#include <boost/program_options/detail/config_file.hpp>
#include <boost/program_options/parsers.hpp>
#include <boost/algorithm/string.hpp>
#include "util.h"
#include "Log.h"

#if defined(__linux__) || defined(__FreeBSD_kernel__) || defined(__APPLE__) || defined(__OpenBSD__)
#include <sys/types.h>
#include <ifaddrs.h>
#elif defined(WIN32)
#include <stdlib.h>
#include <string.h>
#include <stdio.h>    
#include <winsock2.h>
#include <ws2tcpip.h>
#include <iphlpapi.h>
#include <shlobj.h>

#ifdef _MSC_VER
#pragma comment(lib, "IPHLPAPI.lib")
#endif

#define MALLOC(x) HeapAlloc(GetProcessHeap(), 0, (x))
#define FREE(x) HeapFree(GetProcessHeap(), 0, (x))

int inet_pton(int af, const char *src, void *dst)
{ /* This function was written by Petar Korponai?. See
http://stackoverflow.com/questions/15660203/inet-pton-identifier-not-found */
	struct sockaddr_storage ss;
	int size = sizeof (ss);
	char src_copy[INET6_ADDRSTRLEN + 1];

	ZeroMemory (&ss, sizeof (ss));
	strncpy (src_copy, src, INET6_ADDRSTRLEN + 1);
	src_copy[INET6_ADDRSTRLEN] = 0;

	if (WSAStringToAddress (src_copy, af, NULL, (struct sockaddr *)&ss, &size) == 0)
	{
		switch (af)
		{
		case AF_INET:
			*(struct in_addr *)dst = ((struct sockaddr_in *)&ss)->sin_addr;
			return 1;
		case AF_INET6:
			*(struct in6_addr *)dst = ((struct sockaddr_in6 *)&ss)->sin6_addr;
			return 1;
		}
	}
	return 0;
}
#endif

namespace i2p
{
namespace util
{

namespace config
{
	std::map<std::string, std::string> mapArgs;
	std::map<std::string, std::vector<std::string> > mapMultiArgs;

	void OptionParser(int argc, const char* const argv[])
	{
		mapArgs.clear();
		mapMultiArgs.clear();
		for (int i = 1; i < argc; i++)
		{
			std::string strKey (argv[i]);
			std::string strValue;
			size_t has_data = strKey.find('=');
			if (has_data != std::string::npos)
			{
				strValue = strKey.substr(has_data+1);
				strKey = strKey.substr(0, has_data);
			}

#ifdef WIN32
			boost::to_lower(strKey);
			if (boost::algorithm::starts_with(strKey, "/"))
				strKey = "-" + strKey.substr(1);
#endif
			if (strKey[0] != '-')
				break;

			mapArgs[strKey] = strValue;
			mapMultiArgs[strKey].push_back(strValue);
		}

		BOOST_FOREACH(PAIRTYPE(const std::string,std::string)& entry, mapArgs)
		{
			std::string name = entry.first;

			//  interpret --foo as -foo (as long as both are not set)
			if (name.find("--") == 0)
			{
				std::string singleDash(name.begin()+1, name.end());
				if (mapArgs.count(singleDash) == 0)
					mapArgs[singleDash] = entry.second;
				name = singleDash;
			}
		}
	}

	const char* GetCharArg(const std::string& strArg, const std::string& nDefault)
	{
		if (mapArgs.count(strArg))
			return mapArgs[strArg].c_str();
		return nDefault.c_str();
	}

	std::string GetArg(const std::string& strArg, const std::string& strDefault)
	{
		if (mapArgs.count(strArg))
			return mapArgs[strArg];
		return strDefault;
	}

	int GetArg(const std::string& strArg, int nDefault)
	{
		if (mapArgs.count(strArg))
			return atoi(mapArgs[strArg].c_str());
		return nDefault;
	}
}

namespace filesystem
{
	std::string appName ("i2pd");	

	void SetAppName (const std::string& name)
	{
		appName = name;
	}

	std::string GetAppName ()
	{
		return appName;
	}

	const boost::filesystem::path &GetDataDir()
	{
		static boost::filesystem::path path;

		// TODO: datadir parameter is useless because GetDataDir is called before OptionParser
		// and mapArgs is not initialized yet
		/*if (i2p::util::config::mapArgs.count("-datadir")) 
			path = boost::filesystem::system_complete(i2p::util::config::mapArgs["-datadir"]);
		else */
			path = GetDefaultDataDir();

		if (!boost::filesystem::exists( path ))
		{
			// Create data directory
			if (!boost::filesystem::create_directory( path ))
			{
				LogPrint(eLogError, "FS: Failed to create data directory!");
				path = "";
				return path;
			}
		}
		if (!boost::filesystem::is_directory(path)) 
			path = GetDefaultDataDir();
		return path;
	}

	std::string GetFullPath (const std::string& filename)
	{
		std::string fullPath = GetDataDir ().string ();
#ifndef _WIN32
		fullPath.append ("/");
#else
		fullPath.append ("\\");
#endif
		fullPath.append (filename);
		return fullPath;
	}		

	boost::filesystem::path GetConfigFile()
	{
		boost::filesystem::path pathConfigFile(i2p::util::config::GetArg("-conf", "i2p.conf"));
		if (!pathConfigFile.is_complete()) pathConfigFile = GetDataDir() / pathConfigFile;
		return pathConfigFile;
	}

	boost::filesystem::path GetTunnelsConfigFile()
	{
	  boost::filesystem::path pathTunnelsConfigFile(i2p::util::config::GetArg("-tunnelscfg", "tunnels.cfg"));
		if (!pathTunnelsConfigFile.is_complete())
		  pathTunnelsConfigFile = GetDataDir() / pathTunnelsConfigFile;
		return pathTunnelsConfigFile;
	}

	void ReadConfigFile(std::map<std::string, std::string>& mapSettingsRet,
						std::map<std::string, std::vector<std::string> >& mapMultiSettingsRet)
	{
		boost::filesystem::ifstream streamConfig(GetConfigFile());
		if (!streamConfig.good())
			return; // No i2pd.conf file is OK

		std::set<std::string> setOptions;
		setOptions.insert("*");

		for (boost::program_options::detail::config_file_iterator it(streamConfig, setOptions), end; it != end; ++it)
		{
			// Don't overwrite existing settings so command line settings override i2pd.conf
			std::string strKey = std::string("-") + it->string_key;
			if (mapSettingsRet.count(strKey) == 0)
			{
				mapSettingsRet[strKey] = it->value[0];
			}
			mapMultiSettingsRet[strKey].push_back(it->value[0]);
		}
	}

	boost::filesystem::path GetDefaultDataDir()
	{
		// Windows < Vista: C:\Documents and Settings\Username\Application Data\i2pd
		// Windows >= Vista: C:\Users\Username\AppData\Roaming\i2pd
		// Mac: ~/Library/Application Support/i2pd
		// Unix: ~/.i2pd or /var/lib/i2pd is system=1
#ifdef WIN32
		// Windows
		char localAppData[MAX_PATH];
		SHGetFolderPath(NULL, CSIDL_APPDATA, 0, NULL, localAppData);
		return boost::filesystem::path(std::string(localAppData) + "\\" + appName);
#else
		if (i2p::util::config::GetArg("-service", 0)) // use system folder
			return boost::filesystem::path(std::string ("/var/lib/") + appName);
		boost::filesystem::path pathRet;
		char* pszHome = getenv("HOME");
		if (pszHome == NULL || strlen(pszHome) == 0)
			pathRet = boost::filesystem::path("/");
		else
			pathRet = boost::filesystem::path(pszHome);
#ifdef MAC_OSX
		// Mac
		pathRet /= "Library/Application Support";
		boost::filesystem::create_directory(pathRet);
		return pathRet / appName;
#else
		// Unix
		return pathRet / (std::string (".") + appName);
#endif
#endif
	}

	boost::filesystem::path GetCertificatesDir()
	{
		return GetDataDir () / "certificates";
	}	
}

namespace http
{
<<<<<<< HEAD
=======
	std::string httpRequest(const std::string& address)
	{
		try
		{
			i2p::util::http::url u(address);
			boost::asio::ip::tcp::iostream site;
			// please don't uncomment following line because it's not compatible with boost 1.46
			// 1.46 is default boost for Ubuntu 12.04 LTS
			//site.expires_from_now (boost::posix_time::seconds(30));
			if (u.port_ == 80)
				site.connect(u.host_, "http");
			else
			{
				std::stringstream ss; ss << u.port_;
				site.connect(u.host_, ss.str());
			}
			if (site)
			{
				// User-Agent is needed to get the server list routerInfo files.
				site << "GET " << u.path_ << " HTTP/1.1\r\nHost: " << u.host_
				<< "\r\nAccept: */*\r\n" << "User-Agent: Wget/1.11.4\r\n" << "Connection: close\r\n\r\n";
				// read response and extract content				
				return GetHttpContent (site);
			}
			else
			{
				LogPrint (eLogError, "HTTPClient: Can't connect to ", address);
				return "";
			}
		}
		catch (std::exception& ex)
		{
			LogPrint (eLogError, "HTTPClient: runtime exception: ", ex.what ());
			return "";
		}
	}

>>>>>>> 364ccc05
	std::string GetHttpContent (std::istream& response)
	{
		std::string version, statusMessage;
		response >> version; // HTTP version
		int status;
		response >> status; // status
		std::getline (response, statusMessage);
		if (status == 200) // OK
		{
			bool isChunked = false;
			std::string header;
			while (!response.eof () && header != "\r")
			{
				std::getline(response, header);
				auto colon = header.find (':');
				if (colon != std::string::npos)
				{
					std::string field = header.substr (0, colon);
					if (field == i2p::util::http::TRANSFER_ENCODING)
						isChunked = (header.find ("chunked", colon + 1) != std::string::npos);
				}	
			}

			std::stringstream ss;
			if (isChunked)
				MergeChunkedResponse (response, ss);
			else	
				ss << response.rdbuf();
			return ss.str();
		}
		else
		{
			LogPrint (eLogError, "HTTPClient: error, server responds ", status);
			return "";
		}
	}

	void MergeChunkedResponse (std::istream& response, std::ostream& merged)
	{
		while (!response.eof ())
		{	
			std::string hexLen;
			int len;
			std::getline (response, hexLen);
			std::istringstream iss (hexLen);
			iss >> std::hex >> len;
			if (!len) break;
			char * buf = new char[len];
			response.read (buf, len);
			merged.write (buf, len);
			delete[] buf;
			std::getline (response, hexLen); // read \r\n after chunk
		}
	}	
	
<<<<<<< HEAD
=======
	int httpRequestViaI2pProxy(const std::string& address, std::string &content)
	{
		content = "";
		try
		{
			boost::asio::ip::tcp::iostream site;
			// please don't uncomment following line because it's not compatible with boost 1.46
			// 1.46 is default boost for Ubuntu 12.04 LTS
			//site.expires_from_now (boost::posix_time::seconds(30));
			{
				std::stringstream ss; ss << i2p::util::config::GetArg("-httpproxyport", 4446);
				site.connect("127.0.0.1", ss.str());
			}
			if (site)
			{
				i2p::util::http::url u(address);
				std::stringstream ss;
				ss << "GET " << address << " HTTP/1.0" << std::endl;
				ss << "Host: " << u.host_ << std::endl;
				ss << "Accept: */*" << std::endl;
				ss << "User - Agent: Wget / 1.11.4" << std::endl;
				ss << "Connection: close" << std::endl;
				ss << std::endl;
				site << ss.str();

				// read response
				std::string version, statusMessage;
				site >> version; // HTTP version
				int status;
				site >> status; // status
				std::getline(site, statusMessage);
				if (status == 200) // OK
				{
					std::string header;
					while (std::getline(site, header) && header != "\r"){}
					std::stringstream ss;
					ss << site.rdbuf();
					content = ss.str();
					return status;
				}
				else
				{
			    LogPrint (eLogError, "HTTPClient: error, server responds ", status);
					return status;
				}
			}
			else
			{
				LogPrint(eLogError, "HTTPClient: Can't connect to proxy");
				return 408;
			}
		}
		catch (std::exception& ex)
		{
			LogPrint(eLogError, "HTTPClient: runtime exception: ", ex.what());
			return 408;
		}
	}
	
>>>>>>> 364ccc05
	url::url(const std::string& url_s)
	{
		portstr_ = "80";
		port_ = 80;
		user_ = "";
		pass_ = "";

		parse(url_s);
	}


	// code for parser tests
	//{
    //  i2p::util::http::url u_0("http://127.0.0.1:7070/asdasd?qqqqqqqqqqqq");
	//	i2p::util::http::url u_1("http://user:password@site.com:8080/asdasd?qqqqqqqqqqqqq");
	//	i2p::util::http::url u_2("http://user:password@site.com/asdasd?qqqqqqqqqqqqqq");
	//	i2p::util::http::url u_3("http://user:@site.com/asdasd?qqqqqqqqqqqqq");
	//	i2p::util::http::url u_4("http://user@site.com/asdasd?qqqqqqqqqqqq");
	//	i2p::util::http::url u_5("http://@site.com:800/asdasd?qqqqqqqqqqqq");
	//	i2p::util::http::url u_6("http://@site.com:err_port/asdasd?qqqqqqqqqqqq");
    //	i2p::util::http::url u_7("http://user:password@site.com:err_port/asdasd?qqqqqqqqqqqq");
	//}
	void url::parse(const std::string& url_s)
	{
		const std::string prot_end("://");
		std::string::const_iterator prot_i = search(url_s.begin(), url_s.end(),
										   prot_end.begin(), prot_end.end());
		protocol_.reserve(distance(url_s.begin(), prot_i));
		transform(url_s.begin(), prot_i,
			  back_inserter(protocol_),
			  std::ptr_fun<int,int>(tolower)); // protocol is icase
		if( prot_i == url_s.end() )
			return;
		advance(prot_i, prot_end.length());
		std::string::const_iterator path_i = find(prot_i, url_s.end(), '/');
		host_.reserve(distance(prot_i, path_i));
		transform(prot_i, path_i,
			  back_inserter(host_),
			  std::ptr_fun<int,int>(tolower)); // host is icase

		// parse user/password
		auto user_pass_i = find(host_.begin(), host_.end(), '@');
		if (user_pass_i != host_.end())
		{
			std::string user_pass = std::string(host_.begin(), user_pass_i);
			auto pass_i = find(user_pass.begin(), user_pass.end(), ':');
			if (pass_i != user_pass.end())
			{
				user_ = std::string(user_pass.begin(), pass_i);
				pass_ = std::string(pass_i + 1, user_pass.end());
			}
			else
				user_ = user_pass;

			host_.assign(user_pass_i + 1, host_.end());
		}

		// parse port
		auto port_i = find(host_.begin(), host_.end(), ':');
		if (port_i != host_.end())
		{
			portstr_ = std::string(port_i + 1, host_.end());
			host_.assign(host_.begin(), port_i);
			try{
				port_ = boost::lexical_cast<decltype(port_)>(portstr_);
			}
			catch (std::exception e) {
				port_ = 80;
			}
		}

		std::string::const_iterator query_i = find(path_i, url_s.end(), '?');
		path_.assign(path_i, query_i);
		if( query_i != url_s.end() )
			++query_i;
		query_.assign(query_i, url_s.end());
	}

	std::string urlDecode(const std::string& data)
	{
		std::string res(data);
		for (size_t pos = res.find('%'); pos != std::string::npos; pos = res.find('%',pos+1))
		{
			char c = strtol(res.substr(pos+1,2).c_str(), NULL, 16);
			res.replace(pos,3,1,c);
		}
		return res;
	}
} 

namespace net
{
#if defined(__linux__) || defined(__FreeBSD_kernel__) || defined(__APPLE__) || defined(__OpenBSD__)
    
	int GetMTUUnix(const boost::asio::ip::address& localAddress, int fallback)
    {
        ifaddrs* ifaddr, *ifa = nullptr;
        if(getifaddrs(&ifaddr) == -1) 
		{
            LogPrint(eLogError, "NetIface: Can't call getifaddrs(): ", strerror(errno));
            return fallback;
        }

        int family = 0;
        // look for interface matching local address   
        for(ifa = ifaddr; ifa != nullptr; ifa = ifa->ifa_next) 
		{
            if(!ifa->ifa_addr)
                continue;

            family = ifa->ifa_addr->sa_family;
            if(family == AF_INET && localAddress.is_v4()) 
			{
                sockaddr_in* sa = (sockaddr_in*) ifa->ifa_addr;
                if(!memcmp(&sa->sin_addr, localAddress.to_v4().to_bytes().data(), 4))
                    break; // address matches
            } 
			else if(family == AF_INET6 && localAddress.is_v6()) 
			{
                sockaddr_in6* sa = (sockaddr_in6*) ifa->ifa_addr;
                if(!memcmp(&sa->sin6_addr, localAddress.to_v6().to_bytes().data(), 16))
                    break; // address matches
            }
        }
        int mtu = fallback;
        if(ifa && family) 
		{ // interface found?
            int fd = socket(family, SOCK_DGRAM, 0);
            if(fd > 0) 
			{
                ifreq ifr;
                strncpy(ifr.ifr_name, ifa->ifa_name, IFNAMSIZ); // set interface for query
                if(ioctl(fd, SIOCGIFMTU, &ifr) >= 0)  
                    mtu = ifr.ifr_mtu; // MTU
                else
                    LogPrint (eLogError, "NetIface: Failed to run ioctl: ", strerror(errno));
                close(fd);
            } 
			else
                LogPrint(eLogError, "NetIface: Failed to create datagram socket");
        } 
		else 
            LogPrint(eLogWarning, "NetIface: interface for local address", localAddress.to_string(), " not found");
       freeifaddrs(ifaddr);

       return mtu;
    }

#elif defined(_WIN32)
    int GetMTUWindowsIpv4(sockaddr_in inputAddress, int fallback)
    {
        ULONG outBufLen = 0;
        PIP_ADAPTER_ADDRESSES pAddresses = nullptr;
        PIP_ADAPTER_ADDRESSES pCurrAddresses = nullptr;
        PIP_ADAPTER_UNICAST_ADDRESS pUnicast = nullptr;


        if(GetAdaptersAddresses(AF_INET, GAA_FLAG_INCLUDE_PREFIX, nullptr, pAddresses, &outBufLen)
          == ERROR_BUFFER_OVERFLOW) {
            FREE(pAddresses);
            pAddresses = (IP_ADAPTER_ADDRESSES*) MALLOC(outBufLen);
        }

        DWORD dwRetVal = GetAdaptersAddresses(
            AF_INET, GAA_FLAG_INCLUDE_PREFIX, nullptr, pAddresses, &outBufLen
        );

        if(dwRetVal != NO_ERROR) {
            LogPrint(eLogError, "NetIface: GetMTU(): enclosed GetAdaptersAddresses() call has failed");
            FREE(pAddresses);
            return fallback;
        }

        pCurrAddresses = pAddresses;
        while(pCurrAddresses) {
            PIP_ADAPTER_UNICAST_ADDRESS firstUnicastAddress = pCurrAddresses->FirstUnicastAddress;

            pUnicast = pCurrAddresses->FirstUnicastAddress;
            if(pUnicast == nullptr) {
                LogPrint(eLogError, "NetIface: GetMTU(): not a unicast ipv4 address, this is not supported");
            }
            for(int i = 0; pUnicast != nullptr; ++i) {
                LPSOCKADDR lpAddr = pUnicast->Address.lpSockaddr;
                sockaddr_in* localInterfaceAddress = (sockaddr_in*) lpAddr;
                if(localInterfaceAddress->sin_addr.S_un.S_addr == inputAddress.sin_addr.S_un.S_addr) {
                    auto result = pAddresses->Mtu;
                    FREE(pAddresses);
                    return result;
                }
                pUnicast = pUnicast->Next;
            }
            pCurrAddresses = pCurrAddresses->Next;
        }

        LogPrint(eLogError, "NetIface: GetMTU(): no usable unicast ipv4 addresses found");
        FREE(pAddresses);
        return fallback;
    }

    int GetMTUWindowsIpv6(sockaddr_in6 inputAddress, int fallback)
    {
        ULONG outBufLen = 0;
        PIP_ADAPTER_ADDRESSES pAddresses = nullptr;
        PIP_ADAPTER_ADDRESSES pCurrAddresses = nullptr;
        PIP_ADAPTER_UNICAST_ADDRESS pUnicast = nullptr;

        if(GetAdaptersAddresses(AF_INET6, GAA_FLAG_INCLUDE_PREFIX, nullptr, pAddresses, &outBufLen)
          == ERROR_BUFFER_OVERFLOW) {
            FREE(pAddresses);
            pAddresses = (IP_ADAPTER_ADDRESSES*) MALLOC(outBufLen);
        }

        DWORD dwRetVal = GetAdaptersAddresses(
            AF_INET6, GAA_FLAG_INCLUDE_PREFIX, nullptr, pAddresses, &outBufLen
        );

        if(dwRetVal != NO_ERROR) {
            LogPrint(eLogError, "NetIface: GetMTU(): enclosed GetAdaptersAddresses() call has failed");
            FREE(pAddresses);
            return fallback;
        }

        bool found_address = false;
        pCurrAddresses = pAddresses;
        while(pCurrAddresses) {
            PIP_ADAPTER_UNICAST_ADDRESS firstUnicastAddress = pCurrAddresses->FirstUnicastAddress;
            pUnicast = pCurrAddresses->FirstUnicastAddress;
            if(pUnicast == nullptr) {
                LogPrint(eLogError, "NetIface: GetMTU(): not a unicast ipv6 address, this is not supported");
            }
            for(int i = 0; pUnicast != nullptr; ++i) {
                LPSOCKADDR lpAddr = pUnicast->Address.lpSockaddr;
                sockaddr_in6 *localInterfaceAddress = (sockaddr_in6*) lpAddr;

                for (int j = 0; j != 8; ++j) {
                    if (localInterfaceAddress->sin6_addr.u.Word[j] != inputAddress.sin6_addr.u.Word[j]) {
                        break;
                    } else {
                        found_address = true;
                    }
                } if (found_address) {
                    auto result = pAddresses->Mtu;
                    FREE(pAddresses);
                    pAddresses = nullptr;
                    return result;
                }
                pUnicast = pUnicast->Next;
            }

            pCurrAddresses = pCurrAddresses->Next;
        }

        LogPrint(eLogError, "NetIface: GetMTU(): no usable unicast ipv6 addresses found");
        FREE(pAddresses);
        return fallback;
    }

    int GetMTUWindows(const boost::asio::ip::address& localAddress, int fallback)
    { 
#ifdef UNICODE
        string localAddress_temporary = localAddress.to_string();
        wstring localAddressUniversal(localAddress_temporary.begin(), localAddress_temporary.end());
#else
        std::string localAddressUniversal = localAddress.to_string();
#endif

        if(localAddress.is_v4()) {
            sockaddr_in inputAddress;
            inet_pton(AF_INET, localAddressUniversal.c_str(), &(inputAddress.sin_addr));
            return GetMTUWindowsIpv4(inputAddress, fallback);
        } else if(localAddress.is_v6()) {
            sockaddr_in6 inputAddress;
            inet_pton(AF_INET6, localAddressUniversal.c_str(), &(inputAddress.sin6_addr)); 
            return GetMTUWindowsIpv6(inputAddress, fallback);
        } else {
            LogPrint(eLogError, "NetIface: GetMTU(): address family is not supported");
            return fallback;
        }

    }
#endif // WIN32

    int GetMTU(const boost::asio::ip::address& localAddress)
    {
        const int fallback = 576; // fallback MTU

#if defined(__linux__) || defined(__FreeBSD_kernel__) || defined(__APPLE__) || defined(__OpenBSD__)
        return GetMTUUnix(localAddress, fallback);
#elif defined(WIN32)
        return GetMTUWindows(localAddress, fallback);
#endif
        return fallback;
    }	
} 

} // util
} // i2p<|MERGE_RESOLUTION|>--- conflicted
+++ resolved
@@ -265,46 +265,6 @@
 
 namespace http
 {
-<<<<<<< HEAD
-=======
-	std::string httpRequest(const std::string& address)
-	{
-		try
-		{
-			i2p::util::http::url u(address);
-			boost::asio::ip::tcp::iostream site;
-			// please don't uncomment following line because it's not compatible with boost 1.46
-			// 1.46 is default boost for Ubuntu 12.04 LTS
-			//site.expires_from_now (boost::posix_time::seconds(30));
-			if (u.port_ == 80)
-				site.connect(u.host_, "http");
-			else
-			{
-				std::stringstream ss; ss << u.port_;
-				site.connect(u.host_, ss.str());
-			}
-			if (site)
-			{
-				// User-Agent is needed to get the server list routerInfo files.
-				site << "GET " << u.path_ << " HTTP/1.1\r\nHost: " << u.host_
-				<< "\r\nAccept: */*\r\n" << "User-Agent: Wget/1.11.4\r\n" << "Connection: close\r\n\r\n";
-				// read response and extract content				
-				return GetHttpContent (site);
-			}
-			else
-			{
-				LogPrint (eLogError, "HTTPClient: Can't connect to ", address);
-				return "";
-			}
-		}
-		catch (std::exception& ex)
-		{
-			LogPrint (eLogError, "HTTPClient: runtime exception: ", ex.what ());
-			return "";
-		}
-	}
-
->>>>>>> 364ccc05
 	std::string GetHttpContent (std::istream& response)
 	{
 		std::string version, statusMessage;
@@ -360,68 +320,6 @@
 		}
 	}	
 	
-<<<<<<< HEAD
-=======
-	int httpRequestViaI2pProxy(const std::string& address, std::string &content)
-	{
-		content = "";
-		try
-		{
-			boost::asio::ip::tcp::iostream site;
-			// please don't uncomment following line because it's not compatible with boost 1.46
-			// 1.46 is default boost for Ubuntu 12.04 LTS
-			//site.expires_from_now (boost::posix_time::seconds(30));
-			{
-				std::stringstream ss; ss << i2p::util::config::GetArg("-httpproxyport", 4446);
-				site.connect("127.0.0.1", ss.str());
-			}
-			if (site)
-			{
-				i2p::util::http::url u(address);
-				std::stringstream ss;
-				ss << "GET " << address << " HTTP/1.0" << std::endl;
-				ss << "Host: " << u.host_ << std::endl;
-				ss << "Accept: */*" << std::endl;
-				ss << "User - Agent: Wget / 1.11.4" << std::endl;
-				ss << "Connection: close" << std::endl;
-				ss << std::endl;
-				site << ss.str();
-
-				// read response
-				std::string version, statusMessage;
-				site >> version; // HTTP version
-				int status;
-				site >> status; // status
-				std::getline(site, statusMessage);
-				if (status == 200) // OK
-				{
-					std::string header;
-					while (std::getline(site, header) && header != "\r"){}
-					std::stringstream ss;
-					ss << site.rdbuf();
-					content = ss.str();
-					return status;
-				}
-				else
-				{
-			    LogPrint (eLogError, "HTTPClient: error, server responds ", status);
-					return status;
-				}
-			}
-			else
-			{
-				LogPrint(eLogError, "HTTPClient: Can't connect to proxy");
-				return 408;
-			}
-		}
-		catch (std::exception& ex)
-		{
-			LogPrint(eLogError, "HTTPClient: runtime exception: ", ex.what());
-			return 408;
-		}
-	}
-	
->>>>>>> 364ccc05
 	url::url(const std::string& url_s)
 	{
 		portstr_ = "80";
