--- conflicted
+++ resolved
@@ -79,24 +79,18 @@
 	{
 		public:
 
-<<<<<<< HEAD
 			typedef boost::asio::ip::tcp::socket Socket_t;
 			SAMSocket (SAMBridge& owner, std::shared_ptr<Socket_t> socket);
 			~SAMSocket ();			
-=======
-			SAMSocket (SAMBridge& owner);
-			~SAMSocket ();
-			void CloseStream (const char* reason); // TODO: implement it better
->>>>>>> fd1aeeac
 
 			boost::asio::ip::tcp::socket& GetSocket () { return *m_Socket; };
 			void ReceiveHandshake ();
 			void SetSocketType (SAMSocketType socketType) { m_SocketType = socketType; };
 			SAMSocketType GetSocketType () const { return m_SocketType; };
 
-                        void Terminate (const char* reason);
-
-                private:
+			void Terminate (const char* reason);
+
+		 private:
 
 			void HandleHandshakeReceived (const boost::system::error_code& ecode, std::size_t bytes_transferred);
 			void HandleHandshakeReplySent (const boost::system::error_code& ecode, std::size_t bytes_transferred);
@@ -109,7 +103,7 @@
 			void I2PReceive ();
 			void HandleI2PReceive (const boost::system::error_code& ecode, std::size_t bytes_transferred);
 			void HandleI2PAccept (std::shared_ptr<i2p::stream::Stream> stream);
-    void HandleWriteI2PData (const boost::system::error_code& ecode, size_t sz);
+			void HandleWriteI2PData (const boost::system::error_code& ecode, size_t sz);
 			void HandleI2PDatagramReceive (const i2p::data::IdentityEx& from, uint16_t fromPort, uint16_t toPort, const uint8_t * buf, size_t len);
 
 			void ProcessSessionCreate (char * buf, size_t len);
@@ -128,11 +122,10 @@
 			void HandleSessionReadinessCheckTimer (const boost::system::error_code& ecode);
 			void SendSessionCreateReplyOk ();
 
-    void WriteI2PData(size_t sz);
-    void WriteI2PDataImmediate(uint8_t * ptr, size_t sz);
-
-    void HandleWriteI2PDataImmediate(const boost::system::error_code & ec, uint8_t * buff);
-    
+			void WriteI2PData(size_t sz);
+			void WriteI2PDataImmediate(uint8_t * ptr, size_t sz);
+
+			void HandleWriteI2PDataImmediate(const boost::system::error_code & ec, uint8_t * buff);
 		private:
 
 			SAMBridge& m_Owner;
