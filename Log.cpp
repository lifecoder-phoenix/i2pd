#include <boost/date_time/posix_time/posix_time.hpp>
#include "Log.h"

Log * g_Log = nullptr;

static const char * g_LogLevelStr[eNumLogLevels] =
{
<<<<<<< HEAD
    "error", // eLogError
    "warn",  // eLogWarning
    "info",  // eLogInfo
    "debug"  // eLogDebug 
=======
	"error", // eLogError
	"warn",  // eLogWarning
	"info",  // eLogInfo
	"debug"	 // eLogDebug
>>>>>>> 5f644b1b
};

void LogMsg::Process()
{
<<<<<<< HEAD
    auto& output = (log && log->GetLogStream ()) ? *log->GetLogStream () : std::cerr;   
    if (log)    
        output << log->GetTimestamp ();
    else
        output << boost::posix_time::second_clock::local_time().time_of_day ();
    output << "/" << g_LogLevelStr[level] << " - ";
    output << s.str();
=======
	auto& output = (log && log->GetLogStream ()) ? *log->GetLogStream () : std::cerr;
	if (log)
		output << log->GetTimestamp ();
	else
		output << boost::posix_time::second_clock::local_time().time_of_day ();
	output << "/" << g_LogLevelStr[level] << " - ";
	output << s.str();
>>>>>>> 5f644b1b
}

const std::string& Log::GetTimestamp ()
{
<<<<<<< HEAD
#if (__GNUC__ == 4) && (__GNUC_MINOR__ <= 6)    
    auto ts = std::chrono::monotonic_clock::now (); 
#else   
    auto ts = std::chrono::steady_clock::now ();    
#endif  
    if (ts > m_LastTimestampUpdate + std::chrono::milliseconds (500)) // 0.5 second
    {
        m_LastTimestampUpdate = ts;
        m_Timestamp = boost::posix_time::to_simple_string (boost::posix_time::second_clock::local_time().time_of_day ());
    }       
    return m_Timestamp;
=======
#if !defined(__APPLE__)
#if (__GNUC__ == 4) && (__GNUC_MINOR__ <= 6) && !defined(__APPLE__)
	auto ts = std::chrono::monotonic_clock::now ();
#else
	auto ts = std::chrono::steady_clock::now ();
#endif
#else
	auto ts = std::chrono::steady_clock::now ();
#endif
	if (ts > m_LastTimestampUpdate + std::chrono::milliseconds (500)) // 0.5 second
	{
		m_LastTimestampUpdate = ts;
		m_Timestamp = boost::posix_time::to_simple_string (boost::posix_time::second_clock::local_time().time_of_day ());
	}
	return m_Timestamp;
>>>>>>> 5f644b1b
}

void Log::Flush ()
{
    if (m_LogStream)
        m_LogStream->flush();
}

void Log::SetLogFile (const std::string& fullFilePath)
{
<<<<<<< HEAD
    auto logFile = new std::ofstream (fullFilePath, std::ofstream::out | std::ofstream::binary | std::ofstream::trunc);
    if (logFile->is_open ())
    {
        SetLogStream (logFile);
        LogPrint("Logging to file ",  fullFilePath, " enabled.");
    }   
    else
        delete logFile;
=======
	auto logFile = new std::ofstream (fullFilePath, std::ofstream::out | std::ofstream::binary | std::ofstream::trunc);
	if (logFile->is_open ())
	{
		SetLogStream (logFile);
		LogPrint("Logging to file ",  fullFilePath, " enabled.");
	}
	else
		delete logFile;
>>>>>>> 5f644b1b
}

void Log::SetLogStream (std::ostream * logStream)
{
<<<<<<< HEAD
    if (m_LogStream) delete m_LogStream;    
    m_LogStream = logStream;
=======
	if (m_LogStream) delete m_LogStream;
	m_LogStream = logStream;
>>>>>>> 5f644b1b
}<|MERGE_RESOLUTION|>--- conflicted
+++ resolved
@@ -5,30 +5,14 @@
 
 static const char * g_LogLevelStr[eNumLogLevels] =
 {
-<<<<<<< HEAD
-    "error", // eLogError
-    "warn",  // eLogWarning
-    "info",  // eLogInfo
-    "debug"  // eLogDebug 
-=======
 	"error", // eLogError
 	"warn",  // eLogWarning
 	"info",  // eLogInfo
 	"debug"	 // eLogDebug
->>>>>>> 5f644b1b
 };
 
 void LogMsg::Process()
 {
-<<<<<<< HEAD
-    auto& output = (log && log->GetLogStream ()) ? *log->GetLogStream () : std::cerr;   
-    if (log)    
-        output << log->GetTimestamp ();
-    else
-        output << boost::posix_time::second_clock::local_time().time_of_day ();
-    output << "/" << g_LogLevelStr[level] << " - ";
-    output << s.str();
-=======
 	auto& output = (log && log->GetLogStream ()) ? *log->GetLogStream () : std::cerr;
 	if (log)
 		output << log->GetTimestamp ();
@@ -36,24 +20,10 @@
 		output << boost::posix_time::second_clock::local_time().time_of_day ();
 	output << "/" << g_LogLevelStr[level] << " - ";
 	output << s.str();
->>>>>>> 5f644b1b
 }
 
 const std::string& Log::GetTimestamp ()
 {
-<<<<<<< HEAD
-#if (__GNUC__ == 4) && (__GNUC_MINOR__ <= 6)    
-    auto ts = std::chrono::monotonic_clock::now (); 
-#else   
-    auto ts = std::chrono::steady_clock::now ();    
-#endif  
-    if (ts > m_LastTimestampUpdate + std::chrono::milliseconds (500)) // 0.5 second
-    {
-        m_LastTimestampUpdate = ts;
-        m_Timestamp = boost::posix_time::to_simple_string (boost::posix_time::second_clock::local_time().time_of_day ());
-    }       
-    return m_Timestamp;
-=======
 #if !defined(__APPLE__)
 #if (__GNUC__ == 4) && (__GNUC_MINOR__ <= 6) && !defined(__APPLE__)
 	auto ts = std::chrono::monotonic_clock::now ();
@@ -69,7 +39,6 @@
 		m_Timestamp = boost::posix_time::to_simple_string (boost::posix_time::second_clock::local_time().time_of_day ());
 	}
 	return m_Timestamp;
->>>>>>> 5f644b1b
 }
 
 void Log::Flush ()
@@ -80,16 +49,6 @@
 
 void Log::SetLogFile (const std::string& fullFilePath)
 {
-<<<<<<< HEAD
-    auto logFile = new std::ofstream (fullFilePath, std::ofstream::out | std::ofstream::binary | std::ofstream::trunc);
-    if (logFile->is_open ())
-    {
-        SetLogStream (logFile);
-        LogPrint("Logging to file ",  fullFilePath, " enabled.");
-    }   
-    else
-        delete logFile;
-=======
 	auto logFile = new std::ofstream (fullFilePath, std::ofstream::out | std::ofstream::binary | std::ofstream::trunc);
 	if (logFile->is_open ())
 	{
@@ -98,16 +57,10 @@
 	}
 	else
 		delete logFile;
->>>>>>> 5f644b1b
 }
 
 void Log::SetLogStream (std::ostream * logStream)
 {
-<<<<<<< HEAD
-    if (m_LogStream) delete m_LogStream;    
-    m_LogStream = logStream;
-=======
 	if (m_LogStream) delete m_LogStream;
 	m_LogStream = logStream;
->>>>>>> 5f644b1b
 }