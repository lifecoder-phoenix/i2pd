--- conflicted
+++ resolved
@@ -382,16 +382,11 @@
 		if (ecode != boost::asio::error::operation_aborted)
 		{
 			auto dest = i2p::client::context.GetSharedLocalDestination ();
-<<<<<<< HEAD
 			if (!dest) {
 				LogPrint(eLogWarning, "Addressbook: missing local destination, skip subscription update");
 				return;
 			}
-			if (m_IsLoaded && !m_IsDownloading && dest->IsReady () && !m_Subscriptions.empty ())
-=======
-			if (!dest) return;
 			if (!m_IsDownloading && dest->IsReady ())
->>>>>>> 4eef9e78
 			{
 				if (!m_IsLoaded)
 				{
