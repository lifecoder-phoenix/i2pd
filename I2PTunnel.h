--- conflicted
+++ resolved
@@ -206,11 +206,7 @@
 		private:
 
 			void HandleRecvFromI2P(const i2p::data::IdentityEx& from, uint16_t fromPort, uint16_t toPort, const uint8_t * buf, size_t len);
-<<<<<<< HEAD
-		std::shared_ptr<UDPSession> ObtainUDPSession(const i2p::data::IdentityEx& from, uint16_t localPort, uint16_t remotePort);
-=======
 			UDPSessionPtr ObtainUDPSession(const i2p::data::IdentityEx& from, uint16_t localPort, uint16_t remotePort);
->>>>>>> 88f9b69e
 
 		private:
 			bool m_MapToLoopback;
@@ -218,11 +214,7 @@
 			boost::asio::ip::address m_LocalAddress;
 			boost::asio::ip::udp::endpoint m_RemoteEndpoint;
 			std::mutex m_SessionsMutex;
-<<<<<<< HEAD
-		std::vector<std::shared_ptr<UDPSession> > m_Sessions;
-=======
 			std::vector<UDPSessionPtr> m_Sessions;
->>>>>>> 88f9b69e
 			std::shared_ptr<i2p::client::ClientDestination> m_LocalDest;
 	};
 
