#ifndef NETDB_H__
#define NETDB_H__

#include <inttypes.h>
#include <set>
#include <map>
#include <list>
#include <string>
#include <thread>
#include <mutex>

#include "Base.h"
#include "Gzip.h"
#include "FS.h"
#include "Queue.h"
#include "I2NPProtocol.h"
#include "RouterInfo.h"
#include "LeaseSet.h"
#include "Tunnel.h"
#include "TunnelPool.h"
#include "Reseed.h"
#include "NetDbRequests.h"
#include "Family.h"

namespace i2p
{
namespace data
{		
	const int NETDB_MIN_ROUTERS = 90;
	const int NETDB_FLOODFILL_EXPIRATION_TIMEOUT = 60*60; // 1 hour, in seconds
	const int NETDB_INTRODUCEE_EXPIRATION_TIMEOUT = 65*60;
	const int NETDB_MIN_EXPIRATION_TIMEOUT = 90*60; // 1.5 hours
	const int NETDB_MAX_EXPIRATION_TIMEOUT = 27*60*60; // 27 hours
	const int NETDB_PUBLISH_INTERVAL = 60*40;

	/** function for visiting a leaseset stored in a floodfill */
	typedef std::function<void(const IdentHash, std::shared_ptr<LeaseSet>)> LeaseSetVisitor;

	/** function for visiting a router info we have locally */
	typedef std::function<void(std::shared_ptr<const i2p::data::RouterInfo>)> RouterInfoVisitor; 

	/** function for visiting a router info and determining if we want to use it */
	typedef std::function<bool(std::shared_ptr<const i2p::data::RouterInfo>)> RouterInfoFilter;
  
	class NetDb
	{
		public:

			NetDb ();
			~NetDb ();

			void Start ();
			void Stop ();
    
			bool AddRouterInfo (const uint8_t * buf, int len);
			bool AddRouterInfo (const IdentHash& ident, const uint8_t * buf, int len);
			bool AddLeaseSet (const IdentHash& ident, const uint8_t * buf, int len, std::shared_ptr<i2p::tunnel::InboundTunnel> from);
			std::shared_ptr<RouterInfo> FindRouter (const IdentHash& ident) const;
			std::shared_ptr<LeaseSet> FindLeaseSet (const IdentHash& destination) const;
			std::shared_ptr<RouterProfile> FindRouterProfile (const IdentHash& ident) const;

			void RequestDestination (const IdentHash& destination, RequestedDestination::RequestComplete requestComplete = nullptr);			
		void RequestDestinationFrom (const IdentHash& destination, const IdentHash & from, bool exploritory, RequestedDestination::RequestComplete requestComplete = nullptr);			
			
			void HandleDatabaseStoreMsg (std::shared_ptr<const I2NPMessage> msg);
			void HandleDatabaseSearchReplyMsg (std::shared_ptr<const I2NPMessage> msg);
			void HandleDatabaseLookupMsg (std::shared_ptr<const I2NPMessage> msg);			

			std::shared_ptr<const RouterInfo> GetRandomRouter () const;
			std::shared_ptr<const RouterInfo> GetRandomRouter (std::shared_ptr<const RouterInfo> compatibleWith) const;
			std::shared_ptr<const RouterInfo> GetHighBandwidthRandomRouter (std::shared_ptr<const RouterInfo> compatibleWith) const;
			std::shared_ptr<const RouterInfo> GetRandomPeerTestRouter () const;
			std::shared_ptr<const RouterInfo> GetRandomIntroducer () const;
			std::shared_ptr<const RouterInfo> GetClosestFloodfill (const IdentHash& destination, const std::set<IdentHash>& excluded, bool closeThanUsOnly = false) const;
			std::vector<IdentHash> GetClosestFloodfills (const IdentHash& destination, size_t num,
				std::set<IdentHash>& excluded, bool closeThanUsOnly = false) const;
			std::shared_ptr<const RouterInfo> GetClosestNonFloodfill (const IdentHash& destination, const std::set<IdentHash>& excluded) const;
      std::shared_ptr<const RouterInfo> GetRandomRouterInFamily(const std::string & fam) const;
			void SetUnreachable (const IdentHash& ident, bool unreachable);			

			void PostI2NPMsg (std::shared_ptr<const I2NPMessage> msg);

      /** set hidden mode, aka don't publish our RI to netdb and don't explore */
      void SetHidden(bool hide); 
      
			void Reseed ();
			Families& GetFamilies () { return m_Families; };

			// for web interface
			int GetNumRouters () const { return m_RouterInfos.size (); };
			int GetNumFloodfills () const { return m_Floodfills.size (); };
			int GetNumLeaseSets () const { return m_LeaseSets.size (); };

			/** visit all lease sets we currently store */
			void VisitLeaseSets(LeaseSetVisitor v);
			/** visit all router infos we have currently on disk, usually insanely expensive, does not access in memory RI */
			void VisitStoredRouterInfos(RouterInfoVisitor v);
			/** visit all router infos we have loaded in memory, cheaper than VisitLocalRouterInfos but locks access while visiting */
			void VisitRouterInfos(RouterInfoVisitor v);
			/** visit N random router that match using filter, then visit them with a visitor, return number of RouterInfos that were visited */
			size_t VisitRandomRouterInfos(RouterInfoFilter f, RouterInfoVisitor v, size_t n);
<<<<<<< HEAD

=======
			void ClearRouterInfos () { m_RouterInfos.clear (); };
>>>>>>> ecdb60b4
		
		
		private:

			void Load ();
			bool LoadRouterInfo (const std::string & path);
			void SaveUpdated ();
			void Run (); // exploratory thread
			void Explore (int numDestinations);	
			void Publish ();
			void ManageLeaseSets ();
			void ManageRequests ();
			void ManageLookupResponses ();

		void ReseedFromFloodfill(const RouterInfo & ri, int numRouters=40, int numFloodfills=20);
		
    	template<typename Filter>
        std::shared_ptr<const RouterInfo> GetRandomRouter (Filter filter) const;	
		
		private:
		
			mutable std::mutex m_LeaseSetsMutex;
			std::map<IdentHash, std::shared_ptr<LeaseSet> > m_LeaseSets;
			mutable std::mutex m_RouterInfosMutex;
			std::map<IdentHash, std::shared_ptr<RouterInfo> > m_RouterInfos;
			mutable std::mutex m_FloodfillsMutex;
			std::list<std::shared_ptr<RouterInfo> > m_Floodfills;
			
			bool m_IsRunning;
			uint64_t m_LastLoad;
			std::thread * m_Thread;	
			i2p::util::Queue<std::shared_ptr<const I2NPMessage> > m_Queue; // of I2NPDatabaseStoreMsg

			GzipInflator m_Inflator;
			Reseeder * m_Reseeder;
			Families m_Families;
			i2p::fs::HashedStorage m_Storage;

			friend class NetDbRequests; 
			NetDbRequests m_Requests;

		/** router info we are bootstrapping from or nullptr if we are not currently doing that*/
		std::shared_ptr<RouterInfo> m_FloodfillBootstrap;
		
			std::map<IdentHash, std::pair<std::vector<IdentHash>, uint64_t> > m_LookupResponses; // ident->(closest FFs, timestamp)

      /** true if in hidden mode */
      bool m_HiddenMode;
	};

	extern NetDb netdb;
}
}

#endif<|MERGE_RESOLUTION|>--- conflicted
+++ resolved
@@ -99,13 +99,9 @@
 			void VisitRouterInfos(RouterInfoVisitor v);
 			/** visit N random router that match using filter, then visit them with a visitor, return number of RouterInfos that were visited */
 			size_t VisitRandomRouterInfos(RouterInfoFilter f, RouterInfoVisitor v, size_t n);
-<<<<<<< HEAD
 
-=======
 			void ClearRouterInfos () { m_RouterInfos.clear (); };
->>>>>>> ecdb60b4
-		
-		
+
 		private:
 
 			void Load ();
