--- conflicted
+++ resolved
@@ -548,13 +548,8 @@
 				case eGarlicDeliveryTypeDestination:	
 					LogPrint (eLogDebug, "Garlic: type destination");
 					buf += 32; // destination. check it later or for multiple destinations
-<<<<<<< HEAD
-					offset = buf1 - buf;
-					if (offset > (int)len || offset <= 0)
-=======
 					offset = buf - buf1;
 					if (offset > (int)len)
->>>>>>> 34c98e03
 					{
 						LogPrint (eLogError, "Garlic: message is too short");
 						break;
@@ -567,13 +562,8 @@
 					// gwHash and gwTunnel sequence is reverted
 					uint8_t * gwHash = buf;
 					buf += 32;
-<<<<<<< HEAD
-					offset = buf1 - buf;
-					if (offset + 4 > (int)len || offset <= 0)
-=======
 					offset = buf - buf1;
 					if (offset + 4 > (int)len)
->>>>>>> 34c98e03
 					{
 						LogPrint (eLogError, "Garlic: message is too short");
 						break;
@@ -628,13 +618,8 @@
 			buf += 4; // CloveID
 			buf += 8; // Date
 			buf += 3; // Certificate
-<<<<<<< HEAD
-			offset = buf1 - buf;
-			if (offset > (int)len || offset <= 0)
-=======
 			offset = buf - buf1;
 			if (offset > (int)len)
->>>>>>> 34c98e03
 			{
 				LogPrint (eLogError, "Garlic: clove is too long");
 				break;
