#include <string.h>
#include <stdlib.h>
#include <future>

#include "I2PEndian.h"
#include "Base.h"
#include "Crypto.h"
#include "Log.h"
#include "Timestamp.h"
#include "I2NPProtocol.h"
#include "RouterContext.h"
#include "Transports.h"
#include "NetDb.hpp"
#include "NTCPSession.h"
#include "HTTP.h"
#include "util.h"
#ifdef WITH_EVENTS
#include "Event.h"
#endif

using namespace i2p::crypto;

namespace i2p
{
namespace transport
{

	struct NTCPWork
	{
		std::shared_ptr<NTCPSession> session;
	};
	
	NTCPSession::NTCPSession (NTCPServer& server, std::shared_ptr<const i2p::data::RouterInfo> in_RemoteRouter):
		TransportSession (in_RemoteRouter, NTCP_ESTABLISH_TIMEOUT),
		m_Server (server), m_Socket (m_Server.GetService ()),
		m_IsEstablished (false), m_IsTerminated (false),
		m_ReceiveBufferOffset (0), m_NextMessage (nullptr), m_IsSending (false)
	{
		m_Establisher = new Establisher;
	}

	NTCPSession::~NTCPSession ()
	{
		delete m_Establisher;
	}

	void NTCPSession::CreateAESKey (uint8_t * pubKey)
	{
		uint8_t sharedKey[256];
		m_DHKeysPair->Agree (pubKey, sharedKey); // time consuming operation

		i2p::crypto::AESKey aesKey;
		if (sharedKey[0] & 0x80)
		{
			aesKey[0] = 0;
			memcpy (aesKey + 1, sharedKey, 31);
		}
		else if (sharedKey[0])
			memcpy (aesKey, sharedKey, 32);
		else
		{
			// find first non-zero byte
			uint8_t * nonZero = sharedKey + 1;
			while (!*nonZero)
			{
				nonZero++;
				if (nonZero - sharedKey > 32)
				{
					LogPrint (eLogWarning, "NTCP: First 32 bytes of shared key is all zeros, ignored");
					return;
				}
			}
			memcpy (aesKey, nonZero, 32);
		}

		m_Decryption.SetKey (aesKey);
		m_Encryption.SetKey (aesKey);
	}

	void NTCPSession::Done ()
	{
		m_Server.GetService ().post (std::bind (&NTCPSession::Terminate, shared_from_this ()));
	}

	void NTCPSession::Terminate ()
	{
		if (!m_IsTerminated)
		{
			m_IsTerminated = true;
			m_IsEstablished = false;
			m_Socket.close ();
			transports.PeerDisconnected (shared_from_this ());
			m_Server.RemoveNTCPSession (shared_from_this ());
			m_SendQueue.clear ();
			m_NextMessage = nullptr;
			LogPrint (eLogDebug, "NTCP: session terminated");
		}
	}

	void NTCPSession::Connected ()
	{
		m_IsEstablished = true;

		delete m_Establisher;
		m_Establisher = nullptr;

		m_DHKeysPair = nullptr;

		SetTerminationTimeout (NTCP_TERMINATION_TIMEOUT);
		SendTimeSyncMessage ();
		transports.PeerConnected (shared_from_this ());
	}

	boost::asio::io_service & NTCPSession::GetService()
	{
		return m_Server.GetService();
	}

	void NTCPSession::ClientLogin ()
	{
		if (!m_DHKeysPair)
			m_DHKeysPair = transports.GetNextDHKeysPair ();
		// send Phase1
		const uint8_t * x = m_DHKeysPair->GetPublicKey ();
		memcpy (m_Establisher->phase1.pubKey, x, 256);
		SHA256(x, 256, m_Establisher->phase1.HXxorHI);
		const uint8_t * ident = m_RemoteIdentity->GetIdentHash ();
		for (int i = 0; i < 32; i++)
			m_Establisher->phase1.HXxorHI[i] ^= ident[i];

		boost::asio::async_write (m_Socket, boost::asio::buffer (&m_Establisher->phase1, sizeof (NTCPPhase1)), boost::asio::transfer_all (),
			std::bind(&NTCPSession::HandlePhase1Sent, shared_from_this (), std::placeholders::_1, std::placeholders::_2));
	}

	void NTCPSession::ServerLogin ()
	{
		m_LastActivityTimestamp = i2p::util::GetSecondsSinceEpoch ();
		// receive Phase1
		boost::asio::async_read (m_Socket, boost::asio::buffer(&m_Establisher->phase1, sizeof (NTCPPhase1)), boost::asio::transfer_all (),
			std::bind(&NTCPSession::HandlePhase1Received, shared_from_this (),
				std::placeholders::_1, std::placeholders::_2));
	}

	void NTCPSession::HandlePhase1Sent (const boost::system::error_code& ecode, std::size_t bytes_transferred)
	{
		(void) bytes_transferred;
		if (ecode)
		{
			LogPrint (eLogInfo, "NTCP: couldn't send Phase 1 message: ", ecode.message ());
			if (ecode != boost::asio::error::operation_aborted)
				Terminate ();
		}
		else
		{
			boost::asio::async_read (m_Socket, boost::asio::buffer(&m_Establisher->phase2, sizeof (NTCPPhase2)), boost::asio::transfer_all (),
				std::bind(&NTCPSession::HandlePhase2Received, shared_from_this (),
					std::placeholders::_1, std::placeholders::_2));
		}
	}

	void NTCPSession::HandlePhase1Received (const boost::system::error_code& ecode, std::size_t bytes_transferred)
	{
		(void) bytes_transferred;
		if (ecode)
		{
			LogPrint (eLogInfo, "NTCP: phase 1 read error: ", ecode.message ());
			if (ecode != boost::asio::error::operation_aborted)
				Terminate ();
		}
		else
		{
			// verify ident
			uint8_t digest[32];
			SHA256(m_Establisher->phase1.pubKey, 256, digest);
			const uint8_t * ident = i2p::context.GetIdentHash ();
			for (int i = 0; i < 32; i++)
			{
				if ((m_Establisher->phase1.HXxorHI[i] ^ ident[i]) != digest[i])
				{
					LogPrint (eLogError, "NTCP: phase 1 error: ident mismatch");
					Terminate ();
					return;
				}
			}
			// TODO: check for number of pending keys
<<<<<<< HEAD
			auto work = new NTCPWork{shared_from_this()};
			m_Server.Work(work->session, [work]() -> std::function<void(void)> {
					if (!work->session->m_DHKeysPair)
						work->session->m_DHKeysPair = transports.GetNextDHKeysPair ();
					work->session->CreateAESKey (work->session->m_Establisher->phase1.pubKey);
					return std::bind(&NTCPSession::SendPhase2, work->session, work);
=======
			auto s = shared_from_this ();
 			// TODO: we need to pass this for gcc 4.7, should be removed later on
			m_Server.Work(s, [s, this]() -> std::function<void(void)> {
					if (!s->m_DHKeysPair)
						s->m_DHKeysPair = transports.GetNextDHKeysPair ();
					s->CreateAESKey (s->m_Establisher->phase1.pubKey);
					return std::bind(&NTCPSession::SendPhase2, s);
>>>>>>> b041bcdc
			});
		}
	}

	void NTCPSession::SendPhase2 (NTCPWork * work)
	{
		if(work)
			delete work;
		const uint8_t * y = m_DHKeysPair->GetPublicKey ();
		memcpy (m_Establisher->phase2.pubKey, y, 256);
		uint8_t xy[512];
		memcpy (xy, m_Establisher->phase1.pubKey, 256);
		memcpy (xy + 256, y, 256);
		SHA256(xy, 512, m_Establisher->phase2.encrypted.hxy);
		uint32_t tsB = htobe32 (i2p::util::GetSecondsSinceEpoch ());
		memcpy (m_Establisher->phase2.encrypted.timestamp, &tsB, 4);
		RAND_bytes (m_Establisher->phase2.encrypted.filler, 12);

		m_Encryption.SetIV (y + 240);
		m_Decryption.SetIV (m_Establisher->phase1.HXxorHI + 16);

		m_Encryption.Encrypt ((uint8_t *)&m_Establisher->phase2.encrypted, sizeof(m_Establisher->phase2.encrypted), (uint8_t *)&m_Establisher->phase2.encrypted);
		boost::asio::async_write(m_Socket, boost::asio::buffer (&m_Establisher->phase2, sizeof (NTCPPhase2)), boost::asio::transfer_all(),
			std::bind(&NTCPSession::HandlePhase2Sent, shared_from_this(), std::placeholders::_1, std::placeholders::_2, tsB));
	}

	void NTCPSession::HandlePhase2Sent (const boost::system::error_code& ecode, std::size_t bytes_transferred, uint32_t tsB)
	{
		(void) bytes_transferred;
		if (ecode)
		{
			LogPrint (eLogInfo, "NTCP: Couldn't send Phase 2 message: ", ecode.message ());
			if (ecode != boost::asio::error::operation_aborted)
				Terminate ();
		}
		else
		{
			boost::asio::async_read (m_Socket, boost::asio::buffer(m_ReceiveBuffer, NTCP_DEFAULT_PHASE3_SIZE), boost::asio::transfer_all (),
				std::bind(&NTCPSession::HandlePhase3Received, shared_from_this (),
					std::placeholders::_1, std::placeholders::_2, tsB));
		}
	}

	void NTCPSession::HandlePhase2Received (const boost::system::error_code& ecode, std::size_t bytes_transferred)
	{
		(void) bytes_transferred;
		if (ecode)
		{
			LogPrint (eLogInfo, "NTCP: Phase 2 read error: ", ecode.message (), ". Wrong ident assumed");
			if (ecode != boost::asio::error::operation_aborted)
			{
				// this RI is not valid
				i2p::data::netdb.SetUnreachable (GetRemoteIdentity ()->GetIdentHash (), true);
				transports.ReuseDHKeysPair (m_DHKeysPair);
				m_DHKeysPair = nullptr;
				Terminate ();
			}
		}
		else
		{
<<<<<<< HEAD
			auto work = new NTCPWork{shared_from_this()};
			m_Server.Work(work->session, [work]() -> std::function<void(void)> {
				work->session->CreateAESKey (work->session->m_Establisher->phase2.pubKey);
				return std::bind(&NTCPSession::HandlePhase2, work->session, work);
=======
			auto s = shared_from_this ();
			// TODO: we need to pass this for gcc 4.7, should be removed later on
			m_Server.Work(s, [s, this]() -> std::function<void(void)> {
				s->CreateAESKey (s->m_Establisher->phase2.pubKey);
				return std::bind(&NTCPSession::HandlePhase2, s);
>>>>>>> b041bcdc
			});
		}
	}

	void NTCPSession::HandlePhase2 (NTCPWork * work)
	{
		if(work) delete work;
		m_Decryption.SetIV (m_Establisher->phase2.pubKey + 240);
		m_Encryption.SetIV (m_Establisher->phase1.HXxorHI + 16);

		m_Decryption.Decrypt((uint8_t *)&m_Establisher->phase2.encrypted, sizeof(m_Establisher->phase2.encrypted), (uint8_t *)&m_Establisher->phase2.encrypted);
		// verify
		uint8_t xy[512];
		memcpy (xy, m_DHKeysPair->GetPublicKey (), 256);
		memcpy (xy + 256, m_Establisher->phase2.pubKey, 256);
		uint8_t digest[32];
		SHA256 (xy, 512, digest);
		if (memcmp(m_Establisher->phase2.encrypted.hxy, digest, 32))
		{
			LogPrint (eLogError, "NTCP: Phase 2 process error: incorrect hash");
			transports.ReuseDHKeysPair (m_DHKeysPair);
			m_DHKeysPair = nullptr;
			Terminate ();
			return ;
		}
		SendPhase3 ();
	}

	void NTCPSession::SendPhase3 ()
	{
		auto& keys = i2p::context.GetPrivateKeys ();
		uint8_t * buf = m_ReceiveBuffer;
		htobe16buf (buf, keys.GetPublic ()->GetFullLen ());
		buf += 2;
		buf += i2p::context.GetIdentity ()->ToBuffer (buf, NTCP_BUFFER_SIZE);
		uint32_t tsA = htobe32 (i2p::util::GetSecondsSinceEpoch ());
		htobuf32(buf,tsA);
		buf += 4;
		size_t signatureLen = keys.GetPublic ()->GetSignatureLen ();
		size_t len = (buf - m_ReceiveBuffer) + signatureLen;
		size_t paddingSize = len & 0x0F; // %16
		if (paddingSize > 0)
		{
			paddingSize = 16 - paddingSize;
			// fill padding with random data
			RAND_bytes(buf, paddingSize);
			buf += paddingSize;
			len += paddingSize;
		}

		SignedData s;
		s.Insert (m_Establisher->phase1.pubKey, 256); // x
		s.Insert (m_Establisher->phase2.pubKey, 256); // y
		s.Insert (m_RemoteIdentity->GetIdentHash (), 32); // ident
		s.Insert (tsA);	// tsA
		s.Insert (m_Establisher->phase2.encrypted.timestamp, 4); // tsB
		s.Sign (keys, buf);

		m_Encryption.Encrypt(m_ReceiveBuffer, len, m_ReceiveBuffer);
		boost::asio::async_write (m_Socket, boost::asio::buffer (m_ReceiveBuffer, len), boost::asio::transfer_all (),
			std::bind(&NTCPSession::HandlePhase3Sent, shared_from_this (), std::placeholders::_1, std::placeholders::_2, tsA));
	}

	void NTCPSession::HandlePhase3Sent (const boost::system::error_code& ecode, std::size_t bytes_transferred, uint32_t tsA)
	{
		(void) bytes_transferred;
		if (ecode)
		{
			LogPrint (eLogInfo, "NTCP: Couldn't send Phase 3 message: ", ecode.message ());
			if (ecode != boost::asio::error::operation_aborted)
				Terminate ();
		}
		else
		{
			// wait for phase4
			auto signatureLen = m_RemoteIdentity->GetSignatureLen ();
			size_t paddingSize = signatureLen & 0x0F; // %16
			if (paddingSize > 0) signatureLen += (16 - paddingSize);
			boost::asio::async_read (m_Socket, boost::asio::buffer(m_ReceiveBuffer, signatureLen), boost::asio::transfer_all (),
				std::bind(&NTCPSession::HandlePhase4Received, shared_from_this (),
					std::placeholders::_1, std::placeholders::_2, tsA));
		}
	}

	void NTCPSession::HandlePhase3Received (const boost::system::error_code& ecode, std::size_t bytes_transferred, uint32_t tsB)
	{
		if (ecode)
		{
			LogPrint (eLogInfo, "NTCP: Phase 3 read error: ", ecode.message ());
			if (ecode != boost::asio::error::operation_aborted)
				Terminate ();
		}
		else
		{
			m_Decryption.Decrypt (m_ReceiveBuffer, bytes_transferred, m_ReceiveBuffer);
			uint8_t * buf = m_ReceiveBuffer;
			uint16_t size = bufbe16toh (buf);
			auto identity = std::make_shared<i2p::data::IdentityEx> (buf + 2, size);
			if (m_Server.FindNTCPSession (identity->GetIdentHash ()))
			{
				LogPrint (eLogInfo, "NTCP: session already exists");
				Terminate ();
			}
			auto existing = i2p::data::netdb.FindRouter (identity->GetIdentHash ()); // check if exists already
			SetRemoteIdentity (existing ? existing->GetRouterIdentity () : identity);

			size_t expectedSize = size + 2/*size*/ + 4/*timestamp*/ + m_RemoteIdentity->GetSignatureLen ();
			size_t paddingLen = expectedSize & 0x0F;
			if (paddingLen) paddingLen = (16 - paddingLen);
			if (expectedSize > NTCP_DEFAULT_PHASE3_SIZE)
			{
				// we need more bytes for Phase3
				expectedSize += paddingLen;
				boost::asio::async_read (m_Socket, boost::asio::buffer(m_ReceiveBuffer + NTCP_DEFAULT_PHASE3_SIZE, expectedSize - NTCP_DEFAULT_PHASE3_SIZE), boost::asio::transfer_all (),
				std::bind(&NTCPSession::HandlePhase3ExtraReceived, shared_from_this (),
					std::placeholders::_1, std::placeholders::_2, tsB, paddingLen));
			}
			else
				HandlePhase3 (tsB, paddingLen);
		}
	}

	void NTCPSession::HandlePhase3ExtraReceived (const boost::system::error_code& ecode, std::size_t bytes_transferred, uint32_t tsB, size_t paddingLen)
	{
		if (ecode)
		{
			LogPrint (eLogInfo, "NTCP: Phase 3 extra read error: ", ecode.message ());
			if (ecode != boost::asio::error::operation_aborted)
				Terminate ();
		}
		else
		{
			m_Decryption.Decrypt (m_ReceiveBuffer + NTCP_DEFAULT_PHASE3_SIZE, bytes_transferred, m_ReceiveBuffer+ NTCP_DEFAULT_PHASE3_SIZE);
			HandlePhase3 (tsB, paddingLen);
		}
	}

	void NTCPSession::HandlePhase3 (uint32_t tsB, size_t paddingLen)
	{
		uint8_t * buf = m_ReceiveBuffer + m_RemoteIdentity->GetFullLen () + 2 /*size*/;
		uint32_t tsA = buf32toh(buf);
		buf += 4;
		buf += paddingLen;

		// check timestamp
		auto ts = i2p::util::GetSecondsSinceEpoch ();
		uint32_t tsA1 = be32toh (tsA);
		if (tsA1 < ts - NTCP_CLOCK_SKEW || tsA1 > ts + NTCP_CLOCK_SKEW)
		{
			LogPrint (eLogError, "NTCP: Phase3 time difference ", ts - tsA1, " exceeds clock skew");
			Terminate ();
			return;
		}

		// check signature
		SignedData s;
		s.Insert (m_Establisher->phase1.pubKey, 256); // x
		s.Insert (m_Establisher->phase2.pubKey, 256); // y
		s.Insert (i2p::context.GetRouterInfo ().GetIdentHash (), 32); // ident
		s.Insert (tsA); // tsA
		s.Insert (tsB); // tsB
		if (!s.Verify (m_RemoteIdentity, buf))
		{
			LogPrint (eLogError, "NTCP: signature verification failed");
			Terminate ();
			return;
		}

		SendPhase4 (tsA, tsB);
	}

	void NTCPSession::SendPhase4 (uint32_t tsA, uint32_t tsB)
	{
		SignedData s;
		s.Insert (m_Establisher->phase1.pubKey, 256); // x
		s.Insert (m_Establisher->phase2.pubKey, 256); // y
		s.Insert (m_RemoteIdentity->GetIdentHash (), 32); // ident
		s.Insert (tsA); // tsA
		s.Insert (tsB); // tsB
		auto& keys = i2p::context.GetPrivateKeys ();
		auto signatureLen = keys.GetPublic ()->GetSignatureLen ();
		s.Sign (keys, m_ReceiveBuffer);
		size_t paddingSize = signatureLen & 0x0F; // %16
		if (paddingSize > 0) signatureLen += (16 - paddingSize);
		m_Encryption.Encrypt (m_ReceiveBuffer, signatureLen, m_ReceiveBuffer);

		boost::asio::async_write (m_Socket, boost::asio::buffer (m_ReceiveBuffer, signatureLen), boost::asio::transfer_all (),
			std::bind(&NTCPSession::HandlePhase4Sent, shared_from_this (), std::placeholders::_1, std::placeholders::_2));
	}

	void NTCPSession::HandlePhase4Sent (const boost::system::error_code& ecode,  std::size_t bytes_transferred)
	{
		(void) bytes_transferred;
		if (ecode)
		{
			LogPrint (eLogWarning, "NTCP: Couldn't send Phase 4 message: ", ecode.message ());
			if (ecode != boost::asio::error::operation_aborted)
				Terminate ();
		}
		else
		{
			LogPrint (eLogDebug, "NTCP: Server session from ", m_Socket.remote_endpoint (), " connected");
			m_Server.AddNTCPSession (shared_from_this ());

			Connected ();
			m_ReceiveBufferOffset = 0;
			m_NextMessage = nullptr;
			Receive ();
		}
	}

	void NTCPSession::HandlePhase4Received (const boost::system::error_code& ecode, std::size_t bytes_transferred, uint32_t tsA)
	{
		if (ecode)
		{
			LogPrint (eLogError, "NTCP: Phase 4 read error: ", ecode.message (), ". Check your clock");
			if (ecode != boost::asio::error::operation_aborted)
			{
				 // this router doesn't like us
				i2p::data::netdb.SetUnreachable (GetRemoteIdentity ()->GetIdentHash (), true);
				Terminate ();
			}
		}
		else
		{
			m_Decryption.Decrypt(m_ReceiveBuffer, bytes_transferred, m_ReceiveBuffer);

			// check timestamp
			uint32_t tsB = bufbe32toh (m_Establisher->phase2.encrypted.timestamp);
			auto ts = i2p::util::GetSecondsSinceEpoch ();
			if (tsB < ts - NTCP_CLOCK_SKEW || tsB > ts + NTCP_CLOCK_SKEW)
			{
				LogPrint (eLogError, "NTCP: Phase4 time difference ", ts - tsB, " exceeds clock skew");
				Terminate ();
				return;
			}

			// verify signature
			SignedData s;
			s.Insert (m_Establisher->phase1.pubKey, 256); // x
			s.Insert (m_Establisher->phase2.pubKey, 256); // y
			s.Insert (i2p::context.GetIdentHash (), 32); // ident
			s.Insert (tsA); // tsA
			s.Insert (m_Establisher->phase2.encrypted.timestamp, 4); // tsB

			if (!s.Verify (m_RemoteIdentity, m_ReceiveBuffer))
			{
				LogPrint (eLogError, "NTCP: Phase 4 process error: signature verification failed");
				Terminate ();
				return;
			}
			LogPrint (eLogDebug, "NTCP: session to ", m_Socket.remote_endpoint (), " connected");
			Connected ();

			m_ReceiveBufferOffset = 0;
			m_NextMessage = nullptr;
			Receive ();
		}
	}

	void NTCPSession::Receive ()
	{
		m_Socket.async_read_some (boost::asio::buffer(m_ReceiveBuffer + m_ReceiveBufferOffset, NTCP_BUFFER_SIZE - m_ReceiveBufferOffset),
			std::bind(&NTCPSession::HandleReceived, shared_from_this (),
			std::placeholders::_1, std::placeholders::_2));
	}

	void NTCPSession::HandleReceived (const boost::system::error_code& ecode, std::size_t bytes_transferred)
	{
		if (ecode)
		{
			if (ecode != boost::asio::error::operation_aborted)
				LogPrint (eLogDebug, "NTCP: Read error: ", ecode.message ());
			//if (ecode != boost::asio::error::operation_aborted)
			Terminate ();
		}
		else
		{
			m_NumReceivedBytes += bytes_transferred;
			i2p::transport::transports.UpdateReceivedBytes (bytes_transferred);
			m_ReceiveBufferOffset += bytes_transferred;

			if (m_ReceiveBufferOffset >= 16)
			{
				// process received data
				uint8_t * nextBlock = m_ReceiveBuffer;
				while (m_ReceiveBufferOffset >= 16)
				{
					if (!DecryptNextBlock (nextBlock)) // 16 bytes
					{
						Terminate ();
						return;
					}
					nextBlock += 16;
					m_ReceiveBufferOffset -= 16;
				}
				if (m_ReceiveBufferOffset > 0)
					memcpy (m_ReceiveBuffer, nextBlock, m_ReceiveBufferOffset);
			}

			// read and process more is available
			boost::system::error_code ec;
			size_t moreBytes = m_Socket.available(ec);
			if (moreBytes && !ec)
			{
				uint8_t * buf = nullptr, * moreBuf = m_ReceiveBuffer;
				if (moreBytes + m_ReceiveBufferOffset > NTCP_BUFFER_SIZE)
				{
					buf = new uint8_t[moreBytes + m_ReceiveBufferOffset + 16];
					moreBuf = buf;
					uint8_t rem = ((size_t)buf) & 0x0f;
					if (rem) moreBuf += (16 - rem); // align 16
					if (m_ReceiveBufferOffset)
						memcpy (moreBuf, m_ReceiveBuffer, m_ReceiveBufferOffset);
				}
				moreBytes = m_Socket.read_some (boost::asio::buffer (moreBuf + m_ReceiveBufferOffset, moreBytes), ec);
				if (ec)
				{
					LogPrint (eLogInfo, "NTCP: Read more bytes error: ", ec.message ());
					delete[] buf;
					Terminate ();
					return;
				}
				m_ReceiveBufferOffset += moreBytes;
				m_NumReceivedBytes += moreBytes;
				i2p::transport::transports.UpdateReceivedBytes (moreBytes);
				// process more data
				uint8_t * nextBlock = moreBuf;
				while (m_ReceiveBufferOffset >= 16)
				{
					if (!DecryptNextBlock (nextBlock)) // 16 bytes
					{
						delete[] buf;
						Terminate ();
						return;
					}
					nextBlock += 16;
					m_ReceiveBufferOffset -= 16;
				}
				if (m_ReceiveBufferOffset > 0)
					memcpy (m_ReceiveBuffer, nextBlock, m_ReceiveBufferOffset); // nextBlock points to memory inside buf
				delete[] buf;
			}
			m_Handler.Flush ();

			m_LastActivityTimestamp = i2p::util::GetSecondsSinceEpoch ();
			Receive ();
		}
	}

	bool NTCPSession::DecryptNextBlock (const uint8_t * encrypted) // 16 bytes
	{
		if (!m_NextMessage) // new message, header expected
		{
			// decrypt header and extract length
			uint8_t buf[16];
			m_Decryption.Decrypt (encrypted, buf);
			uint16_t dataSize = bufbe16toh (buf);
			if (dataSize)
			{
				// new message
				if (dataSize + 16U + 15U > NTCP_MAX_MESSAGE_SIZE - 2) // + 6 + padding
				{
					LogPrint (eLogError, "NTCP: data size ", dataSize, " exceeds max size");
					return false;
				}
				m_NextMessage = (dataSize + 16U + 15U) <= I2NP_MAX_SHORT_MESSAGE_SIZE - 2 ? NewI2NPShortMessage () : NewI2NPMessage ();
				m_NextMessage->Align (16);
				m_NextMessage->offset += 2; // size field
				m_NextMessage->len = m_NextMessage->offset + dataSize;
				memcpy (m_NextMessage->GetBuffer () - 2, buf, 16);
				m_NextMessageOffset = 16;
			}
			else
			{
				// timestamp
				int diff = (int)bufbe32toh (buf + 2) - (int)i2p::util::GetSecondsSinceEpoch ();
				LogPrint (eLogInfo, "NTCP: Timestamp. Time difference ", diff, " seconds");
				return true;
			}
		}
		else // message continues
		{
			m_Decryption.Decrypt (encrypted, m_NextMessage->GetBuffer () - 2 + m_NextMessageOffset);
			m_NextMessageOffset += 16;
		}

		if (m_NextMessageOffset >= m_NextMessage->GetLength () + 2 + 4) // +checksum
		{
			// we have a complete I2NP message
			uint8_t checksum[4];
			htobe32buf (checksum, adler32 (adler32 (0, Z_NULL, 0), m_NextMessage->GetBuffer () - 2, m_NextMessageOffset - 4));
			if (!memcmp (m_NextMessage->GetBuffer () - 2 + m_NextMessageOffset - 4, checksum, 4))
			{
				if (!m_NextMessage->IsExpired ())
				{
#ifdef WITH_EVENTS
					QueueIntEvent("transport.recvmsg", GetIdentHashBase64(), 1);
#endif
					m_Handler.PutNextMessage (m_NextMessage);
				}
				else
					LogPrint (eLogInfo, "NTCP: message expired");
			}
			else
				LogPrint (eLogWarning, "NTCP: Incorrect adler checksum of message, dropped");
			m_NextMessage = nullptr;
		}
		return true;
	}

	void NTCPSession::Send (std::shared_ptr<i2p::I2NPMessage> msg)
	{
		m_IsSending = true;
		boost::asio::async_write (m_Socket, CreateMsgBuffer (msg), boost::asio::transfer_all (),
			std::bind(&NTCPSession::HandleSent, shared_from_this (), std::placeholders::_1, std::placeholders::_2, std::vector<std::shared_ptr<I2NPMessage> >{ msg }));
	}

	boost::asio::const_buffers_1 NTCPSession::CreateMsgBuffer (std::shared_ptr<I2NPMessage> msg)
	{
		uint8_t * sendBuffer;
		int len;

		if (msg)
		{
			// regular I2NP
			if (msg->offset < 2)
				LogPrint (eLogError, "NTCP: Malformed I2NP message"); // TODO:
			sendBuffer = msg->GetBuffer () - 2;
			len = msg->GetLength ();
			htobe16buf (sendBuffer, len);
		}
		else
		{
			// prepare timestamp
			sendBuffer = m_TimeSyncBuffer;
			len = 4;
			htobuf16(sendBuffer, 0);
			htobe32buf (sendBuffer + 2, i2p::util::GetSecondsSinceEpoch ());
		}
		int rem = (len + 6) & 0x0F; // %16
		int padding = 0;
		if (rem > 0) {
			padding = 16 - rem;
			// fill with random padding
			RAND_bytes(sendBuffer + len + 2, padding);
		}
		htobe32buf (sendBuffer + len + 2 + padding, adler32 (adler32 (0, Z_NULL, 0), sendBuffer, len + 2+ padding));

		int l = len + padding + 6;
		m_Encryption.Encrypt(sendBuffer, l, sendBuffer);
		return boost::asio::buffer ((const uint8_t *)sendBuffer, l);
	}


	void NTCPSession::Send (const std::vector<std::shared_ptr<I2NPMessage> >& msgs)
	{
		m_IsSending = true;
		std::vector<boost::asio::const_buffer> bufs;
		for (const auto& it: msgs)
			bufs.push_back (CreateMsgBuffer (it));
		boost::asio::async_write (m_Socket, bufs, boost::asio::transfer_all (),
			std::bind(&NTCPSession::HandleSent, shared_from_this (), std::placeholders::_1, std::placeholders::_2, msgs));
	}

	void NTCPSession::HandleSent (const boost::system::error_code& ecode, std::size_t bytes_transferred, std::vector<std::shared_ptr<I2NPMessage> > msgs)
	{
		(void) msgs;
		m_IsSending = false;
		if (ecode)
		{
			LogPrint (eLogWarning, "NTCP: Couldn't send msgs: ", ecode.message ());
			// we shouldn't call Terminate () here, because HandleReceive takes care
			// TODO: 'delete this' statement in Terminate () must be eliminated later
			// Terminate ();
		}
		else
		{
			m_LastActivityTimestamp = i2p::util::GetSecondsSinceEpoch ();
			m_NumSentBytes += bytes_transferred;
			i2p::transport::transports.UpdateSentBytes (bytes_transferred);
			if (!m_SendQueue.empty())
			{
				Send (m_SendQueue);
				m_SendQueue.clear ();
			}
		}
	}


	void NTCPSession::SendTimeSyncMessage ()
	{
		Send (nullptr);
	}


	void NTCPSession::SendI2NPMessages (const std::vector<std::shared_ptr<I2NPMessage> >& msgs)
	{
		m_Server.GetService ().post (std::bind (&NTCPSession::PostI2NPMessages, shared_from_this (), msgs));
	}

	void NTCPSession::PostI2NPMessages (std::vector<std::shared_ptr<I2NPMessage> > msgs)
	{
		if (m_IsTerminated) return;
		if (m_IsSending)
		{
			if (m_SendQueue.size () < NTCP_MAX_OUTGOING_QUEUE_SIZE)
			{
				for (const auto& it: msgs)
					m_SendQueue.push_back (it);
			}
			else
			{
				LogPrint (eLogWarning, "NTCP: outgoing messages queue size exceeds ", NTCP_MAX_OUTGOING_QUEUE_SIZE);
				Terminate ();
			}
		}
		else
			Send (msgs);
	}

//-----------------------------------------
	NTCPServer::NTCPServer (int workers):
		m_IsRunning (false), m_Thread (nullptr), m_Work (m_Service),
		m_TerminationTimer (m_Service), m_NTCPAcceptor (nullptr), m_NTCPV6Acceptor (nullptr),
		m_ProxyType(eNoProxy), m_Resolver(m_Service), m_ProxyEndpoint(nullptr),
		m_SoftLimit(0), m_HardLimit(0)
	{
		if(workers <= 0) workers = 1;
		m_CryptoPool = std::make_shared<Pool>(workers);
	}

	NTCPServer::~NTCPServer ()
	{
		Stop ();
	}

	void NTCPServer::Start ()
	{
		if (!m_IsRunning)
		{
			m_IsRunning = true;
			m_Thread = new std::thread (std::bind (&NTCPServer::Run, this));
			// we are using a proxy, don't create any acceptors
			if(UsingProxy())
			{
				// TODO: resolve proxy until it is resolved
				boost::asio::ip::tcp::resolver::query q(m_ProxyAddress, std::to_string(m_ProxyPort));
				boost::system::error_code e;
				auto itr = m_Resolver.resolve(q, e);
				if(e)
				{
					LogPrint(eLogError, "NTCP: Failed to resolve proxy ", e.message());
				}
				else
				{
					m_ProxyEndpoint = new boost::asio::ip::tcp::endpoint(*itr);
				}
			}
			else
			{
				// create acceptors
				auto& addresses = context.GetRouterInfo ().GetAddresses ();
				for (const auto& address: addresses)
				{
					if (!address) continue;
					if (address->transportStyle == i2p::data::RouterInfo::eTransportNTCP)
					{
						if (address->host.is_v4())
						{
							try
							{
								m_NTCPAcceptor = new boost::asio::ip::tcp::acceptor (m_Service, boost::asio::ip::tcp::endpoint(boost::asio::ip::tcp::v4(), address->port));
							} catch ( std::exception & ex ) {
								/** fail to bind ip4 */
								LogPrint(eLogError, "NTCP: Failed to bind to ip4 port ",address->port, ex.what());
								continue;
							}

							LogPrint (eLogInfo, "NTCP: Start listening TCP port ", address->port);
							auto conn = std::make_shared<NTCPSession>(*this);
							m_NTCPAcceptor->async_accept(conn->GetSocket (), std::bind (&NTCPServer::HandleAccept, this, conn, std::placeholders::_1));
						}
						else if (address->host.is_v6() && context.SupportsV6 ())
						{
							m_NTCPV6Acceptor = new boost::asio::ip::tcp::acceptor (m_Service);
							try
							{
								m_NTCPV6Acceptor->open (boost::asio::ip::tcp::v6());
								m_NTCPV6Acceptor->set_option (boost::asio::ip::v6_only (true));
								m_NTCPV6Acceptor->bind (boost::asio::ip::tcp::endpoint(boost::asio::ip::tcp::v6(), address->port));
								m_NTCPV6Acceptor->listen ();

								LogPrint (eLogInfo, "NTCP: Start listening V6 TCP port ", address->port);
								auto conn = std::make_shared<NTCPSession> (*this);
								m_NTCPV6Acceptor->async_accept(conn->GetSocket (), std::bind (&NTCPServer::HandleAcceptV6, this, conn, std::placeholders::_1));
							} catch ( std::exception & ex ) {
								LogPrint(eLogError, "NTCP: failed to bind to ip6 port ", address->port);
								continue;
							}
						}
					}
				}
			}
			ScheduleTermination ();
		}
	}

	void NTCPServer::Stop ()
	{
		{
			// we have to copy it because Terminate changes m_NTCPSessions
			auto ntcpSessions = m_NTCPSessions;
			for (auto& it: ntcpSessions)
				it.second->Terminate ();
			for (auto& it: m_PendingIncomingSessions)
				it->Terminate ();
		}
		m_NTCPSessions.clear ();

		if (m_IsRunning)
		{
			m_IsRunning = false;
			m_TerminationTimer.cancel ();
			if (m_NTCPAcceptor)
			{
					delete m_NTCPAcceptor;
				m_NTCPAcceptor = nullptr;
			}
			if (m_NTCPV6Acceptor)
			{
				delete m_NTCPV6Acceptor;
				m_NTCPV6Acceptor = nullptr;
			}
			m_Service.stop ();
			if (m_Thread)
			{
				m_Thread->join ();
				delete m_Thread;
				m_Thread = nullptr;
			}
			if(m_ProxyEndpoint)
			{
				delete m_ProxyEndpoint;
				m_ProxyEndpoint = nullptr;
			}
		}
	}


	void NTCPServer::Run ()
	{
		while (m_IsRunning)
		{
			try
			{
				m_Service.run ();
			}
			catch (std::exception& ex)
			{
				LogPrint (eLogError, "NTCP: runtime exception: ", ex.what ());
			}
		}
	}

	bool NTCPServer::AddNTCPSession (std::shared_ptr<NTCPSession> session)
	{
		if (!session || !session->GetRemoteIdentity ()) return false;
		auto& ident = session->GetRemoteIdentity ()->GetIdentHash ();
		auto it = m_NTCPSessions.find (ident);
		if (it != m_NTCPSessions.end ())
		{
			LogPrint (eLogWarning, "NTCP: session to ", ident.ToBase64 (), " already exists");
			session->Terminate();
			return false;
		}
		m_NTCPSessions.insert (std::pair<i2p::data::IdentHash, std::shared_ptr<NTCPSession> >(ident, session));
		return true;
	}

	void NTCPServer::RemoveNTCPSession (std::shared_ptr<NTCPSession> session)
	{
		if (session && session->GetRemoteIdentity ())
			m_NTCPSessions.erase (session->GetRemoteIdentity ()->GetIdentHash ());
	}

	std::shared_ptr<NTCPSession> NTCPServer::FindNTCPSession (const i2p::data::IdentHash& ident)
	{
		auto it = m_NTCPSessions.find (ident);
		if (it != m_NTCPSessions.end ())
			return it->second;
		return nullptr;
	}

	void NTCPServer::HandleAccept (std::shared_ptr<NTCPSession> conn, const boost::system::error_code& error)
	{
		if (!error)
		{
			boost::system::error_code ec;
			auto ep = conn->GetSocket ().remote_endpoint(ec);
			if (!ec)
			{
				if(ShouldLimit())
				{
					// hit limit, close premature
					LogPrint(eLogWarning, "NTCP: limiting with backoff session from ", ep);
					conn->Terminate();
					return;
				}
				LogPrint (eLogDebug, "NTCP: Connected from ", ep);
				if (conn)
				{
					conn->ServerLogin ();
					m_PendingIncomingSessions.push_back (conn);
				}
			}
			else
				LogPrint (eLogError, "NTCP: Connected from error ", ec.message ());
		}


		if (error != boost::asio::error::operation_aborted)
		{
			conn = std::make_shared<NTCPSession> (*this);
			m_NTCPAcceptor->async_accept(conn->GetSocket (), std::bind (&NTCPServer::HandleAccept, this,
				conn, std::placeholders::_1));
		}
	}

	void NTCPServer::HandleAcceptV6 (std::shared_ptr<NTCPSession> conn, const boost::system::error_code& error)
	{
		if (!error)
		{
			boost::system::error_code ec;
			auto ep = conn->GetSocket ().remote_endpoint(ec);
			if (!ec)
			{
				if(ShouldLimit())
				{
					// hit limit, close premature
					LogPrint(eLogWarning, "NTCP: limiting with backoff on session from ", ep);
					conn->Terminate();
					return;
				}

				LogPrint (eLogDebug, "NTCP: Connected from ", ep);
				if (conn)
				{
					conn->ServerLogin ();
					m_PendingIncomingSessions.push_back (conn);
				}
			}
			else
				LogPrint (eLogError, "NTCP: Connected from error ", ec.message ());
		}

		if (error != boost::asio::error::operation_aborted)
		{
			conn = std::make_shared<NTCPSession> (*this);
			m_NTCPV6Acceptor->async_accept(conn->GetSocket (), std::bind (&NTCPServer::HandleAcceptV6, this,
				conn, std::placeholders::_1));
		}
	}

	void NTCPServer::Connect(const boost::asio::ip::address & address, uint16_t port, std::shared_ptr<NTCPSession> conn)
	{
		LogPrint (eLogDebug, "NTCP: Connecting to ", address ,":",  port);
		m_Service.post([=]() {
			if (this->AddNTCPSession (conn))
			{

				auto timer = std::make_shared<boost::asio::deadline_timer>(m_Service);
				timer->expires_from_now (boost::posix_time::seconds(NTCP_CONNECT_TIMEOUT));
				timer->async_wait ([conn](const boost::system::error_code& ecode) {
					if (ecode != boost::asio::error::operation_aborted)
					{
						LogPrint (eLogInfo, "NTCP: Not connected in ", NTCP_CONNECT_TIMEOUT, " seconds");
						conn->Terminate ();
					}
				});
				conn->GetSocket ().async_connect (boost::asio::ip::tcp::endpoint (address, port), std::bind (&NTCPServer::HandleConnect, this, std::placeholders::_1, conn, timer));
			}
		});
	}

	void NTCPServer::ConnectWithProxy (const std::string& host, uint16_t port, RemoteAddressType addrtype, std::shared_ptr<NTCPSession> conn)
	{
		if(m_ProxyEndpoint == nullptr)
		{
			return;
		}
		m_Service.post([=]() {
			if (this->AddNTCPSession (conn))
			{

				auto timer = std::make_shared<boost::asio::deadline_timer>(m_Service);
				auto timeout = NTCP_CONNECT_TIMEOUT * 5;
				conn->SetTerminationTimeout(timeout * 2);
				timer->expires_from_now (boost::posix_time::seconds(timeout));
				timer->async_wait ([conn, timeout](const boost::system::error_code& ecode) {
					if (ecode != boost::asio::error::operation_aborted)
					{
						LogPrint (eLogInfo, "NTCP: Not connected in ", timeout, " seconds");
						i2p::data::netdb.SetUnreachable (conn->GetRemoteIdentity ()->GetIdentHash (), true);
						conn->Terminate ();
					}
				});
				conn->GetSocket ().async_connect (*m_ProxyEndpoint, std::bind (&NTCPServer::HandleProxyConnect, this, std::placeholders::_1, conn, timer, host, port, addrtype));
			}
		});
	}

	void NTCPServer::HandleConnect (const boost::system::error_code& ecode, std::shared_ptr<NTCPSession> conn, std::shared_ptr<boost::asio::deadline_timer> timer)
	{
		timer->cancel ();
		if (ecode)
		{
			LogPrint (eLogInfo, "NTCP: Connect error ", ecode.message ());
			if (ecode != boost::asio::error::operation_aborted)
				i2p::data::netdb.SetUnreachable (conn->GetRemoteIdentity ()->GetIdentHash (), true);
			conn->Terminate ();
		}
		else
		{
			LogPrint (eLogDebug, "NTCP: Connected to ", conn->GetSocket ().remote_endpoint ());
			if (conn->GetSocket ().local_endpoint ().protocol () == boost::asio::ip::tcp::v6()) // ipv6
				context.UpdateNTCPV6Address (conn->GetSocket ().local_endpoint ().address ());
			conn->ClientLogin ();
		}
	}

	void NTCPServer::UseProxy(ProxyType proxytype, const std::string & addr, uint16_t port)
	{
		m_ProxyType = proxytype;
		m_ProxyAddress = addr;
		m_ProxyPort = port;
	}

	void NTCPServer::HandleProxyConnect(const boost::system::error_code& ecode, std::shared_ptr<NTCPSession> conn, std::shared_ptr<boost::asio::deadline_timer> timer, const std::string & host, uint16_t port, RemoteAddressType addrtype)
	{
		if(ecode)
		{
			LogPrint(eLogWarning, "NTCP: failed to connect to proxy ", ecode.message());
			timer->cancel();
			conn->Terminate();
			return;
		}
		if(m_ProxyType == eSocksProxy)
		{
			// TODO: support username/password auth etc
			uint8_t buff[3] = {0x05, 0x01, 0x00};
			boost::asio::async_write(conn->GetSocket(), boost::asio::buffer(buff, 3), boost::asio::transfer_all(), [=] (const boost::system::error_code & ec, std::size_t transferred) {
				(void) transferred;
				if(ec)
				{
					LogPrint(eLogWarning, "NTCP: socks5 write error ", ec.message());
				}
			});
			uint8_t readbuff[2];
			boost::asio::async_read(conn->GetSocket(), boost::asio::buffer(readbuff, 2), [=](const boost::system::error_code & ec, std::size_t transferred) {
				if(ec)
				{
					LogPrint(eLogError, "NTCP: socks5 read error ", ec.message());
					timer->cancel();
					conn->Terminate();
					return;
				}
				else if(transferred == 2)
				{
					if(readbuff[1] == 0x00)
					{
						AfterSocksHandshake(conn, timer, host, port, addrtype);
						return;
					}
					else if (readbuff[1] == 0xff)
					{
						LogPrint(eLogError, "NTCP: socks5 proxy rejected authentication");
						timer->cancel();
						conn->Terminate();
						return;
					}
				}
				LogPrint(eLogError, "NTCP: socks5 server gave invalid response");
				timer->cancel();
				conn->Terminate();
			});
		}
		else if(m_ProxyType == eHTTPProxy)
		{
			i2p::http::HTTPReq req;
			req.method = "CONNECT";
			req.version ="HTTP/1.1";
			if(addrtype == eIP6Address)
				req.uri = "[" + host + "]:" + std::to_string(port);
			else
				req.uri = host + ":" + std::to_string(port);

			boost::asio::streambuf writebuff;
			std::ostream out(&writebuff);
			out << req.to_string();

			boost::asio::async_write(conn->GetSocket(), writebuff.data(), boost::asio::transfer_all(), [=](const boost::system::error_code & ec, std::size_t transferred) {
				(void) transferred;
				if(ec)
					LogPrint(eLogError, "NTCP: http proxy write error ", ec.message());
			});

			boost::asio::streambuf * readbuff = new boost::asio::streambuf;
			boost::asio::async_read_until(conn->GetSocket(), *readbuff, "\r\n\r\n", [=] (const boost::system::error_code & ec, std::size_t transferred) {
				if(ec)
				{
					LogPrint(eLogError, "NTCP: http proxy read error ", ec.message());
					timer->cancel();
					conn->Terminate();
				}
				else
				{
					readbuff->commit(transferred);
					i2p::http::HTTPRes res;
					if(res.parse(boost::asio::buffer_cast<const char*>(readbuff->data()), readbuff->size()) > 0)
					{
						if(res.code == 200)
						{
							timer->cancel();
							conn->ClientLogin();
							delete readbuff;
							return;
						}
						else
						{
							LogPrint(eLogError, "NTCP: http proxy rejected request ", res.code);
						}
					}
					else
						LogPrint(eLogError, "NTCP: http proxy gave malformed response");
					timer->cancel();
					conn->Terminate();
					delete readbuff;
				}
			});
		}
		else
			LogPrint(eLogError, "NTCP: unknown proxy type, invalid state");
	}

	void NTCPServer::AfterSocksHandshake(std::shared_ptr<NTCPSession> conn, std::shared_ptr<boost::asio::deadline_timer> timer, const std::string & host, uint16_t port, RemoteAddressType addrtype)
	{

		// build request
		size_t sz = 0;
		uint8_t buff[256];
		uint8_t readbuff[256];
		buff[0] = 0x05;
		buff[1] = 0x01;
		buff[2] = 0x00;

		if(addrtype == eIP4Address)
		{
			buff[3] = 0x01;
			auto addr = boost::asio::ip::address::from_string(host).to_v4();
			auto addrbytes = addr.to_bytes();
			auto addrsize = addrbytes.size();
			memcpy(buff+4, addrbytes.data(), addrsize);
		}
		else if (addrtype == eIP6Address)
		{
			buff[3] = 0x04;
			auto addr = boost::asio::ip::address::from_string(host).to_v6();
			auto addrbytes = addr.to_bytes();
			auto addrsize = addrbytes.size();
			memcpy(buff+4, addrbytes.data(), addrsize);
		}
		else if (addrtype == eHostname)
		{
			buff[3] = 0x03;
			size_t addrsize = host.size();
			sz = addrsize + 1 + 4;
			if (2 + sz > sizeof(buff))
			{
				// too big
				return;
			}
			buff[4] = (uint8_t) addrsize;
			memcpy(buff+5, host.c_str(), addrsize);
		}
		htobe16buf(buff+sz, port);
		sz += 2;
		boost::asio::async_write(conn->GetSocket(), boost::asio::buffer(buff, sz), boost::asio::transfer_all(), [=](const boost::system::error_code & ec, std::size_t written) {
			if(ec)
			{
				LogPrint(eLogError, "NTCP: failed to write handshake to socks proxy ", ec.message());
				return;
			}
		});

		boost::asio::async_read(conn->GetSocket(), boost::asio::buffer(readbuff, 10), [=](const boost::system::error_code & e, std::size_t transferred) {
			if(e)
			{
				LogPrint(eLogError, "NTCP: socks proxy read error ", e.message());
			}
			else if(transferred == sz)
			{
				if( readbuff[1] == 0x00)
				{
					timer->cancel();
					conn->ClientLogin();
					return;
				}
			}
			if(!e)
				i2p::data::netdb.SetUnreachable (conn->GetRemoteIdentity ()->GetIdentHash (), true);
			timer->cancel();
			conn->Terminate();
		});
	}

	void NTCPServer::ScheduleTermination ()
	{
		m_TerminationTimer.expires_from_now (boost::posix_time::seconds(NTCP_TERMINATION_CHECK_TIMEOUT));
		m_TerminationTimer.async_wait (std::bind (&NTCPServer::HandleTerminationTimer,
			this, std::placeholders::_1));
	}

	void NTCPServer::HandleTerminationTimer (const boost::system::error_code& ecode)
	{
		if (ecode != boost::asio::error::operation_aborted)
		{
			auto ts = i2p::util::GetSecondsSinceEpoch ();
			// established
			for (auto& it: m_NTCPSessions)
				if (it.second->IsTerminationTimeoutExpired (ts))
				{
					auto session = it.second;
					// Termniate modifies m_NTCPSession, so we postpone it
					m_Service.post ([session] {
							LogPrint (eLogDebug, "NTCP: No activity for ", session->GetTerminationTimeout (), " seconds");
							session->Terminate ();
					});
				}
			// pending
			for (auto it = m_PendingIncomingSessions.begin (); it != m_PendingIncomingSessions.end ();)
			{
				if ((*it)->IsEstablished () || (*it)->IsTerminated ())
					it = m_PendingIncomingSessions.erase (it); // established or terminated
				else if ((*it)->IsTerminationTimeoutExpired (ts))
				{
					(*it)->Terminate ();
					it = m_PendingIncomingSessions.erase (it); // expired
				}
				else
					it++;
			}

			ScheduleTermination ();
		}
	}
}
}<|MERGE_RESOLUTION|>--- conflicted
+++ resolved
@@ -183,22 +183,12 @@
 				}
 			}
 			// TODO: check for number of pending keys
-<<<<<<< HEAD
 			auto work = new NTCPWork{shared_from_this()};
-			m_Server.Work(work->session, [work]() -> std::function<void(void)> {
+			m_Server.Work(work->session, [work, this]() -> std::function<void(void)> {
 					if (!work->session->m_DHKeysPair)
 						work->session->m_DHKeysPair = transports.GetNextDHKeysPair ();
 					work->session->CreateAESKey (work->session->m_Establisher->phase1.pubKey);
 					return std::bind(&NTCPSession::SendPhase2, work->session, work);
-=======
-			auto s = shared_from_this ();
- 			// TODO: we need to pass this for gcc 4.7, should be removed later on
-			m_Server.Work(s, [s, this]() -> std::function<void(void)> {
-					if (!s->m_DHKeysPair)
-						s->m_DHKeysPair = transports.GetNextDHKeysPair ();
-					s->CreateAESKey (s->m_Establisher->phase1.pubKey);
-					return std::bind(&NTCPSession::SendPhase2, s);
->>>>>>> b041bcdc
 			});
 		}
 	}
@@ -259,18 +249,10 @@
 		}
 		else
 		{
-<<<<<<< HEAD
 			auto work = new NTCPWork{shared_from_this()};
-			m_Server.Work(work->session, [work]() -> std::function<void(void)> {
+			m_Server.Work(work->session, [work, this]() -> std::function<void(void)> {
 				work->session->CreateAESKey (work->session->m_Establisher->phase2.pubKey);
 				return std::bind(&NTCPSession::HandlePhase2, work->session, work);
-=======
-			auto s = shared_from_this ();
-			// TODO: we need to pass this for gcc 4.7, should be removed later on
-			m_Server.Work(s, [s, this]() -> std::function<void(void)> {
-				s->CreateAESKey (s->m_Establisher->phase2.pubKey);
-				return std::bind(&NTCPSession::HandlePhase2, s);
->>>>>>> b041bcdc
 			});
 		}
 	}
