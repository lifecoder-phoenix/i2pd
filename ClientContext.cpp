#include <fstream>
#include <iostream>
#include <boost/property_tree/ptree.hpp>
#include <boost/property_tree/ini_parser.hpp>
#include "Config.h"
#include "util.h"
#include "Log.h"
#include "Identity.h"
#include "ClientContext.h"

namespace i2p
{
namespace client
{
	ClientContext context;	

	ClientContext::ClientContext (): m_SharedLocalDestination (nullptr),
		m_HttpProxy (nullptr), m_SocksProxy (nullptr), m_SamBridge (nullptr), 
		m_BOBCommandChannel (nullptr)
	{
	}
	
	ClientContext::~ClientContext () 
	{
		delete m_HttpProxy;
		delete m_SocksProxy;
		delete m_SamBridge;
		delete m_BOBCommandChannel;
	}
	
	void ClientContext::Start ()
	{
		if (!m_SharedLocalDestination)
		{	
			m_SharedLocalDestination = CreateNewLocalDestination (); // non-public, DSA
			m_Destinations[m_SharedLocalDestination->GetIdentity ()->GetIdentHash ()] = m_SharedLocalDestination;
			m_SharedLocalDestination->Start ();
		}

		std::shared_ptr<ClientDestination> localDestination;	
		bool httproxy; i2p::config::GetOption("httpproxy.enabled", httproxy);
		if (httproxy) {
			std::string httpProxyKeys; i2p::config::GetOption("httpproxy.keys",    httpProxyKeys);
			std::string httpProxyAddr; i2p::config::GetOption("httpproxy.address", httpProxyAddr);
			uint16_t    httpProxyPort; i2p::config::GetOption("httpproxy.port",    httpProxyPort);
			LogPrint(eLogInfo, "Clients: starting HTTP Proxy at ", httpProxyAddr, ":", httpProxyPort);
			if (httpProxyKeys.length () > 0)
			{
				i2p::data::PrivateKeys keys;
				LoadPrivateKeys (keys, httpProxyKeys);
				localDestination = CreateNewLocalDestination (keys, false);
			}
			m_HttpProxy = new i2p::proxy::HTTPProxy(httpProxyAddr, httpProxyPort, localDestination);
			m_HttpProxy->Start();
		}
<<<<<<< HEAD
		std::string httpProxyAddr = i2p::util::config::GetArg("-httpproxyaddress", "127.0.0.1");
		uint16_t    httpProxyPort = i2p::util::config::GetArg("-httpproxyport", 4444);
		LogPrint(eLogInfo, "Clients: starting HTTP Proxy at ", httpProxyAddr, ":", httpProxyPort);
		m_HttpProxy = new i2p::proxy::HTTPProxy(httpProxyAddr, httpProxyPort, localDestination);
		m_HttpProxy->Start();
=======
>>>>>>> deb87f1d

		bool socksproxy; i2p::config::GetOption("socksproxy.enabled", socksproxy);
		if (socksproxy) {
			std::string socksProxyKeys; i2p::config::GetOption("socksproxy.keys",    socksProxyKeys);
			std::string socksProxyAddr; i2p::config::GetOption("socksproxy.address", socksProxyAddr);
			uint16_t    socksProxyPort; i2p::config::GetOption("socksproxy.port",    socksProxyPort);
			std::string socksOutProxyAddr; i2p::config::GetOption("socksproxy.outproxy",     socksOutProxyAddr);
			uint16_t    socksOutProxyPort; i2p::config::GetOption("socksproxy.outproxyport", socksOutProxyPort);
			LogPrint(eLogInfo, "Clients: starting SOCKS Proxy at ", socksProxyAddr, ":", socksProxyPort);
			if (socksProxyKeys.length () > 0)
			{
				i2p::data::PrivateKeys keys;
				LoadPrivateKeys (keys, socksProxyKeys);
				localDestination = CreateNewLocalDestination (keys, false);
			}
			m_SocksProxy = new i2p::proxy::SOCKSProxy(socksProxyAddr, socksProxyPort, socksOutProxyAddr, socksOutProxyPort, localDestination);
			m_SocksProxy->Start();
		}
	
		// I2P tunnels
		ReadTunnels ();

		// SAM
		bool sam; i2p::config::GetOption("sam.enabled", sam);
		if (sam) {
			std::string samAddr; i2p::config::GetOption("sam.address", samAddr);
			uint16_t    samPort; i2p::config::GetOption("sam.port",    samPort);
			LogPrint(eLogInfo, "Clients: starting SAM bridge at ", samAddr, ":", samPort);
			m_SamBridge = new SAMBridge (samAddr, samPort);
			m_SamBridge->Start ();
		} 

		// BOB
		bool bob; i2p::config::GetOption("bob.enabled", bob);
		if (bob) {
			std::string bobAddr; i2p::config::GetOption("bob.address", bobAddr);
			uint16_t    bobPort; i2p::config::GetOption("bob.port",    bobPort);
			LogPrint(eLogInfo, "Clients: starting BOB command channel at ", bobAddr, ":", bobPort);
			m_BOBCommandChannel = new BOBCommandChannel (bobAddr, bobPort);
			m_BOBCommandChannel->Start ();
		} 

		m_AddressBook.Start ();
	}
		
	void ClientContext::Stop ()
	{
		LogPrint(eLogInfo, "Clients: stopping HTTP Proxy");
		m_HttpProxy->Stop();
		delete m_HttpProxy;
		m_HttpProxy = nullptr;

		LogPrint(eLogInfo, "Clients: stopping SOCKS Proxy");
		m_SocksProxy->Stop();
		delete m_SocksProxy;
		m_SocksProxy = nullptr;

		for (auto& it: m_ClientTunnels)
		{
			LogPrint(eLogInfo, "Clients: stopping I2P client tunnel on port ", it.first);
			it.second->Stop ();
		}
		m_ClientTunnels.clear ();	

		for (auto& it: m_ServerTunnels)
		{
			LogPrint(eLogInfo, "Clients: stopping I2P server tunnel");
			it.second->Stop ();
		}
		m_ServerTunnels.clear ();	

		if (m_SamBridge)
		{
			LogPrint(eLogInfo, "Clients: stopping SAM bridge");
			m_SamBridge->Stop ();
			delete m_SamBridge; 
			m_SamBridge = nullptr;
		}		

		if (m_BOBCommandChannel)
		{
			LogPrint(eLogInfo, "Clients: stopping BOB command channel");
			m_BOBCommandChannel->Stop ();
			delete m_BOBCommandChannel; 
			m_BOBCommandChannel = nullptr;
		}

		LogPrint(eLogInfo, "Clients: stopping AddressBook");
		m_AddressBook.Stop ();		
		for (auto it: m_Destinations)
			it.second->Stop ();
		m_Destinations.clear ();
		m_SharedLocalDestination = nullptr; 
	}	
	
	void ClientContext::LoadPrivateKeys (i2p::data::PrivateKeys& keys, const std::string& filename,  i2p::data::SigningKeyType sigType)
	{
		std::string fullPath = i2p::util::filesystem::GetFullPath (filename);
		std::ifstream s(fullPath.c_str (), std::ifstream::binary);
		if (s.is_open ())	
		{	
			s.seekg (0, std::ios::end);
			size_t len = s.tellg();
			s.seekg (0, std::ios::beg);
			uint8_t * buf = new uint8_t[len];
			s.read ((char *)buf, len);
			keys.FromBuffer (buf, len);
			delete[] buf;
			LogPrint (eLogInfo, "Clients: Local address ", m_AddressBook.ToAddress(keys.GetPublic ()->GetIdentHash ()), " loaded");
		}	
		else
		{
			LogPrint (eLogError, "Clients: can't open file ", fullPath, " Creating new one with signature type ", sigType);
			keys = i2p::data::PrivateKeys::CreateRandomKeys (sigType); 
			std::ofstream f (fullPath, std::ofstream::binary | std::ofstream::out);
			size_t len = keys.GetFullLen ();
			uint8_t * buf = new uint8_t[len];
			len = keys.ToBuffer (buf, len);
			f.write ((char *)buf, len);
			delete[] buf;
			
			LogPrint (eLogInfo, "Clients: New private keys file ", fullPath, " for ", m_AddressBook.ToAddress(keys.GetPublic ()->GetIdentHash ()), " created");
		}	
	}

	std::shared_ptr<ClientDestination> ClientContext::CreateNewLocalDestination (bool isPublic, i2p::data::SigningKeyType sigType,
		const std::map<std::string, std::string> * params)
	{
		i2p::data::PrivateKeys keys = i2p::data::PrivateKeys::CreateRandomKeys (sigType);
		auto localDestination = std::make_shared<ClientDestination> (keys, isPublic, params);
		std::unique_lock<std::mutex> l(m_DestinationsMutex);
		m_Destinations[localDestination->GetIdentHash ()] = localDestination;
		localDestination->Start ();
		return localDestination;
	}

	void ClientContext::DeleteLocalDestination (std::shared_ptr<ClientDestination> destination)
	{
		if (!destination) return;
		auto it = m_Destinations.find (destination->GetIdentHash ());
		if (it != m_Destinations.end ())
		{
			auto d = it->second;
			{
				std::unique_lock<std::mutex> l(m_DestinationsMutex);
				m_Destinations.erase (it);
			}	
			d->Stop ();
		}
	}

	std::shared_ptr<ClientDestination> ClientContext::CreateNewLocalDestination (const i2p::data::PrivateKeys& keys, bool isPublic,
		const std::map<std::string, std::string> * params)
	{
		auto it = m_Destinations.find (keys.GetPublic ()->GetIdentHash ());
		if (it != m_Destinations.end ())
		{
			LogPrint (eLogWarning, "Clients: Local destination ", m_AddressBook.ToAddress(keys.GetPublic ()->GetIdentHash ()), " exists");
			if (!it->second->IsRunning ())
			{	
				it->second->Start ();
				return it->second;
			}	
			return nullptr;
		}	
		auto localDestination = std::make_shared<ClientDestination> (keys, isPublic, params);
		std::unique_lock<std::mutex> l(m_DestinationsMutex);
		m_Destinations[keys.GetPublic ()->GetIdentHash ()] = localDestination;
		localDestination->Start ();
		return localDestination;
	}
	
	std::shared_ptr<ClientDestination> ClientContext::FindLocalDestination (const i2p::data::IdentHash& destination) const
	{
		auto it = m_Destinations.find (destination);
		if (it != m_Destinations.end ())
			return it->second;
		return nullptr;
	}	

	template<typename Section, typename Type>
	std::string ClientContext::GetI2CPOption (const Section& section, const std::string& name, const Type& value) const
	{
		return section.second.get (boost::property_tree::ptree::path_type (name, '/'), std::to_string (value));
	}	

	template<typename Section>
	void ClientContext::ReadI2CPOptions (const Section& section, std::map<std::string, std::string>& options) const
	{
		options[I2CP_PARAM_INBOUND_TUNNEL_LENGTH] = GetI2CPOption (section, I2CP_PARAM_INBOUND_TUNNEL_LENGTH,  DEFAULT_INBOUND_TUNNEL_LENGTH);
		options[I2CP_PARAM_OUTBOUND_TUNNEL_LENGTH] = GetI2CPOption (section, I2CP_PARAM_OUTBOUND_TUNNEL_LENGTH, DEFAULT_OUTBOUND_TUNNEL_LENGTH);
		options[I2CP_PARAM_INBOUND_TUNNELS_QUANTITY] = GetI2CPOption (section, I2CP_PARAM_INBOUND_TUNNELS_QUANTITY, DEFAULT_INBOUND_TUNNELS_QUANTITY);
		options[I2CP_PARAM_OUTBOUND_TUNNELS_QUANTITY] = GetI2CPOption (section, I2CP_PARAM_OUTBOUND_TUNNELS_QUANTITY, DEFAULT_OUTBOUND_TUNNELS_QUANTITY);
		options[I2CP_PARAM_TAGS_TO_SEND] = GetI2CPOption (section, I2CP_PARAM_TAGS_TO_SEND, DEFAULT_TAGS_TO_SEND);
	}	

	void ClientContext::ReadTunnels ()
	{
		boost::property_tree::ptree pt;
		std::string pathTunnelsConfigFile = i2p::util::filesystem::GetTunnelsConfigFile().string();
		try
		{
			boost::property_tree::read_ini (pathTunnelsConfigFile, pt);
		}
		catch (std::exception& ex)
		{
			LogPrint (eLogWarning, "Clients: Can't read ", pathTunnelsConfigFile, ": ", ex.what ());
			return;
		}
			
		int numClientTunnels = 0, numServerTunnels = 0;
		for (auto& section: pt)
		{
			std::string name = section.first;			
			try
			{
				std::string type = section.second.get<std::string> (I2P_TUNNELS_SECTION_TYPE);
				if (type == I2P_TUNNELS_SECTION_TYPE_CLIENT)
				{
					// mandatory params
					std::string dest = section.second.get<std::string> (I2P_CLIENT_TUNNEL_DESTINATION);
					int port = section.second.get<int> (I2P_CLIENT_TUNNEL_PORT);
					// optional params
					std::string keys = section.second.get (I2P_CLIENT_TUNNEL_KEYS, "");
					std::string address = section.second.get (I2P_CLIENT_TUNNEL_ADDRESS, "127.0.0.1");
					int destinationPort = section.second.get (I2P_CLIENT_TUNNEL_DESTINATION_PORT, 0);
					i2p::data::SigningKeyType sigType = section.second.get (I2P_CLIENT_TUNNEL_SIGNATURE_TYPE, i2p::data::SIGNING_KEY_TYPE_ECDSA_SHA256_P256);
					// I2CP
					std::map<std::string, std::string> options;			
					ReadI2CPOptions (section, options);	

					std::shared_ptr<ClientDestination> localDestination = nullptr;
					if (keys.length () > 0)
					{
						i2p::data::PrivateKeys k;
						LoadPrivateKeys (k, keys, sigType);
						localDestination = FindLocalDestination (k.GetPublic ()->GetIdentHash ());
						if (!localDestination)
							localDestination = CreateNewLocalDestination (k, false, &options);
					}
					auto clientTunnel = new I2PClientTunnel (name, dest, address, port, localDestination, destinationPort);
					if (m_ClientTunnels.insert (std::make_pair (port, std::unique_ptr<I2PClientTunnel>(clientTunnel))).second)
						clientTunnel->Start ();
					else
						LogPrint (eLogError, "Clients: I2P client tunnel with port ", port, " already exists");
					numClientTunnels++;
				}
				else if (type == I2P_TUNNELS_SECTION_TYPE_SERVER || type == I2P_TUNNELS_SECTION_TYPE_HTTP)
				{	
					// mandatory params
					std::string host = section.second.get<std::string> (I2P_SERVER_TUNNEL_HOST);
					int port = section.second.get<int> (I2P_SERVER_TUNNEL_PORT);
					std::string keys = section.second.get<std::string> (I2P_SERVER_TUNNEL_KEYS);
					// optional params
					int inPort = section.second.get (I2P_SERVER_TUNNEL_INPORT, 0);
					std::string accessList = section.second.get (I2P_SERVER_TUNNEL_ACCESS_LIST, "");					
					i2p::data::SigningKeyType sigType = section.second.get (I2P_SERVER_TUNNEL_SIGNATURE_TYPE, i2p::data::SIGNING_KEY_TYPE_ECDSA_SHA256_P256);
					// I2CP
					std::map<std::string, std::string> options;							 
					ReadI2CPOptions (section, options);				

					std::shared_ptr<ClientDestination> localDestination = nullptr;
					i2p::data::PrivateKeys k;
					LoadPrivateKeys (k, keys, sigType);
					localDestination = FindLocalDestination (k.GetPublic ()->GetIdentHash ());
					if (!localDestination)		
						localDestination = CreateNewLocalDestination (k, true, &options);
					I2PServerTunnel * serverTunnel = (type == I2P_TUNNELS_SECTION_TYPE_HTTP) ? 
						new I2PServerTunnelHTTP (name, host, port, localDestination, inPort) : 
						new I2PServerTunnel (name, host, port, localDestination, inPort);
					if (accessList.length () > 0)
					{
						std::set<i2p::data::IdentHash> idents;
						size_t pos = 0, comma;
						do
						{
							comma = accessList.find (',', pos);
							i2p::data::IdentHash ident;
							ident.FromBase32 (accessList.substr (pos, comma != std::string::npos ? comma - pos : std::string::npos));	
							idents.insert (ident);
							pos = comma + 1;
						}
						while (comma != std::string::npos);
						serverTunnel->SetAccessList (idents);
					}
					if (m_ServerTunnels.insert (std::make_pair (
							std::make_tuple (localDestination->GetIdentHash (), inPort), 
					        std::unique_ptr<I2PServerTunnel>(serverTunnel))).second)
						serverTunnel->Start ();
					else
						LogPrint (eLogError, "Clients: I2P server tunnel for destination ",   m_AddressBook.ToAddress(localDestination->GetIdentHash ()), " already exists");
					numServerTunnels++;
				}
				else
					LogPrint (eLogWarning, "Clients: Unknown section type=", type, " of ", name, " in ", pathTunnelsConfigFile);
				
			}
			catch (std::exception& ex)
			{
				LogPrint (eLogError, "Clients: Can't read tunnel ", name, " params: ", ex.what ());
			}
		}	
		LogPrint (eLogInfo, "Clients: ", numClientTunnels, " I2P client tunnels created");
		LogPrint (eLogInfo, "Clients: ", numServerTunnels, " I2P server tunnels created");
	}	
}		
}	<|MERGE_RESOLUTION|>--- conflicted
+++ resolved
@@ -53,14 +53,6 @@
 			m_HttpProxy = new i2p::proxy::HTTPProxy(httpProxyAddr, httpProxyPort, localDestination);
 			m_HttpProxy->Start();
 		}
-<<<<<<< HEAD
-		std::string httpProxyAddr = i2p::util::config::GetArg("-httpproxyaddress", "127.0.0.1");
-		uint16_t    httpProxyPort = i2p::util::config::GetArg("-httpproxyport", 4444);
-		LogPrint(eLogInfo, "Clients: starting HTTP Proxy at ", httpProxyAddr, ":", httpProxyPort);
-		m_HttpProxy = new i2p::proxy::HTTPProxy(httpProxyAddr, httpProxyPort, localDestination);
-		m_HttpProxy->Start();
-=======
->>>>>>> deb87f1d
 
 		bool socksproxy; i2p::config::GetOption("socksproxy.enabled", socksproxy);
 		if (socksproxy) {
