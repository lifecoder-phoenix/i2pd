#include <string.h>
#include <stdio.h>
#ifdef _MSC_VER
#include <stdlib.h>
#endif
#include "Base.h"
#include "Identity.h"
#include "Log.h"
#include "Destination.h"
#include "ClientContext.h"
#include "util.h"
#include "SAM.h"

namespace i2p
{
namespace client
{
	SAMSocket::SAMSocket (SAMBridge& owner): 
		m_Owner (owner), m_Socket (m_Owner.GetService ()), m_Timer (m_Owner.GetService ()),
		m_BufferOffset (0), m_SocketType (eSAMSocketTypeUnknown), m_IsSilent (false), 
		m_Stream (nullptr), m_Session (nullptr)
	{
	}

	SAMSocket::~SAMSocket ()
	{
		Terminate ();
	}	

	void SAMSocket::CloseStream ()
	{
		if (m_Stream)
		{	
			m_Stream->Close ();
			m_Stream.reset ();
		}	
	}	
		
	void SAMSocket::Terminate ()
	{
		CloseStream ();
		
		switch (m_SocketType)
		{
			case eSAMSocketTypeSession:
				m_Owner.CloseSession (m_ID);
			break;
			case eSAMSocketTypeStream:
			{
				if (m_Session) 
					m_Session->DelSocket (shared_from_this ());
				break;
			}
			case eSAMSocketTypeAcceptor:
			{
				if (m_Session)
				{	
					m_Session->DelSocket (shared_from_this ());
					if (m_Session->localDestination)
						m_Session->localDestination->StopAcceptingStreams ();
				}
				break;
			}
			default:
				;
		}
		m_SocketType = eSAMSocketTypeTerminated;
		if (m_Socket.is_open()) m_Socket.close ();
		m_Session = nullptr;
	}

	void SAMSocket::ReceiveHandshake ()
	{
		m_Socket.async_read_some (boost::asio::buffer(m_Buffer, SAM_SOCKET_BUFFER_SIZE),                
			std::bind(&SAMSocket::HandleHandshakeReceived, shared_from_this (), 
			std::placeholders::_1, std::placeholders::_2));
	}

	void SAMSocket::HandleHandshakeReceived (const boost::system::error_code& ecode, std::size_t bytes_transferred)
	{
		if (ecode)
        {
			LogPrint (eLogError, "SAM: handshake read error: ", ecode.message ());
			if (ecode != boost::asio::error::operation_aborted)
				Terminate ();
		}
		else
		{	
			m_Buffer[bytes_transferred] = 0;
			char * eol = (char *)memchr (m_Buffer, '\n', bytes_transferred);
			if (eol)
				*eol = 0;
			LogPrint (eLogDebug, "SAM: handshake ", m_Buffer);
			char * separator = strchr (m_Buffer, ' ');
			if (separator)
			{
				separator = strchr (separator + 1, ' ');	
				if (separator) 
					*separator = 0;
			}

			if (!strcmp (m_Buffer, SAM_HANDSHAKE))
			{
				std::string version("3.0");
				// try to find MIN and MAX, 3.0 if not found
				if (separator)
				{
					separator++;
					std::map<std::string, std::string> params;
					ExtractParams (separator, params);
					auto it = params.find (SAM_PARAM_MAX);
					// TODO: check MIN as well
					if (it != params.end ())
						version = it->second;
				}
				if (version[0] == '3') // we support v3 (3.0 and 3.1) only
				{
#ifdef _MSC_VER
					size_t l = sprintf_s (m_Buffer, SAM_SOCKET_BUFFER_SIZE, SAM_HANDSHAKE_REPLY, version.c_str ());
#else		
					size_t l = snprintf (m_Buffer, SAM_SOCKET_BUFFER_SIZE, SAM_HANDSHAKE_REPLY, version.c_str ());
#endif
					boost::asio::async_write (m_Socket, boost::asio::buffer (m_Buffer, l), boost::asio::transfer_all (),
        				std::bind(&SAMSocket::HandleHandshakeReplySent, shared_from_this (), 
						std::placeholders::_1, std::placeholders::_2));
				}	
				else
					SendMessageReply (SAM_HANDSHAKE_I2P_ERROR, strlen (SAM_HANDSHAKE_I2P_ERROR), true);
			}
			else
			{
				LogPrint (eLogError, "SAM: handshake mismatch");
				Terminate ();
			}
		}
	}

	void SAMSocket::HandleHandshakeReplySent (const boost::system::error_code& ecode, std::size_t bytes_transferred)
	{
		if (ecode)
        {
			LogPrint (eLogError, "SAM: handshake reply send error: ", ecode.message ());
			if (ecode != boost::asio::error::operation_aborted)
				Terminate ();
		}
		else
		{
			m_Socket.async_read_some (boost::asio::buffer(m_Buffer, SAM_SOCKET_BUFFER_SIZE),                
				std::bind(&SAMSocket::HandleMessage, shared_from_this (), 
				std::placeholders::_1, std::placeholders::_2));	
		}	
	}

	void SAMSocket::SendMessageReply (const char * msg, size_t len, bool close)
	{
		if (!m_IsSilent) 
			boost::asio::async_write (m_Socket, boost::asio::buffer (msg, len), boost::asio::transfer_all (),
				std::bind(&SAMSocket::HandleMessageReplySent, shared_from_this (), 
				std::placeholders::_1, std::placeholders::_2, close));
		else
		{
			if (close)
				Terminate ();
			else
				Receive ();	
		}		
	}

	void SAMSocket::HandleMessageReplySent (const boost::system::error_code& ecode, std::size_t bytes_transferred, bool close)
	{
		if (ecode)
        {
			LogPrint (eLogError, "SAM: reply send error: ", ecode.message ());
			if (ecode != boost::asio::error::operation_aborted)
				Terminate ();
		}
		else
		{
			if (close)
				Terminate ();
			else
				Receive ();	
		}	
	}

	void SAMSocket::HandleMessage (const boost::system::error_code& ecode, std::size_t bytes_transferred)
	{
		if (ecode)
        {
			LogPrint (eLogError, "SAM: read error: ", ecode.message ());
			if (ecode != boost::asio::error::operation_aborted)
				Terminate ();
		}
		else if (m_SocketType == eSAMSocketTypeStream)
			HandleReceived (ecode, bytes_transferred);
		else
		{
			bytes_transferred += m_BufferOffset;
			m_BufferOffset = 0;
			m_Buffer[bytes_transferred] = 0;
			char * eol = (char *)memchr (m_Buffer, '\n', bytes_transferred);
			if (eol)
			{
				*eol = 0;
				char * separator = strchr (m_Buffer, ' ');
				if (separator)
				{
					separator = strchr (separator + 1, ' ');	
					if (separator) 
						*separator = 0;
					else
						separator = eol;

					if (!strcmp (m_Buffer, SAM_SESSION_CREATE))
						ProcessSessionCreate (separator + 1, bytes_transferred - (separator - m_Buffer) - 1);
					else if (!strcmp (m_Buffer, SAM_STREAM_CONNECT))
						ProcessStreamConnect (separator + 1, bytes_transferred - (separator - m_Buffer) - 1);
					else if (!strcmp (m_Buffer, SAM_STREAM_ACCEPT))
						ProcessStreamAccept (separator + 1, bytes_transferred - (separator - m_Buffer) - 1);
					else if (!strcmp (m_Buffer, SAM_DEST_GENERATE))
						ProcessDestGenerate ();
					else if (!strcmp (m_Buffer, SAM_NAMING_LOOKUP))
						ProcessNamingLookup (separator + 1, bytes_transferred - (separator - m_Buffer) - 1);
					else if (!strcmp (m_Buffer, SAM_DATAGRAM_SEND))
					{
						size_t len = bytes_transferred - (separator - m_Buffer) - 1;
						size_t processed = ProcessDatagramSend (separator + 1, len, eol + 1);
						if (processed < len)
						{
							m_BufferOffset = len - processed;
							if (processed > 0)
								memmove (m_Buffer, separator + 1 + processed, m_BufferOffset);
							else
							{
								// restore string back
								*separator = ' ';
								*eol = '\n';
							}
						}	
						// since it's SAM v1 reply is not expected
						Receive ();
					}
					else		
					{	
						LogPrint (eLogError, "SAM: unexpected message ", m_Buffer);
						Terminate ();
					}
				}
				else
				{
					LogPrint (eLogError, "SAM: malformed message ", m_Buffer);
					Terminate ();
				}
			}
			else
			{	
				LogPrint (eLogWarning, "SAM: incomplete message ", bytes_transferred);
				m_BufferOffset = bytes_transferred;
				// try to receive remaining message
				Receive ();
			}
		}
	}

	void SAMSocket::ProcessSessionCreate (char * buf, size_t len)
	{
		LogPrint (eLogDebug, "SAM: session create: ", buf);
		std::map<std::string, std::string> params;
		ExtractParams (buf, params);
		std::string& style = params[SAM_PARAM_STYLE]; 
		std::string& id = params[SAM_PARAM_ID];
		std::string& destination = params[SAM_PARAM_DESTINATION];
		m_ID = id; 
		if (m_Owner.FindSession (id))
		{
			// session exists
			SendMessageReply (SAM_SESSION_CREATE_DUPLICATED_ID, strlen(SAM_SESSION_CREATE_DUPLICATED_ID), true);
			return;
		}

		// create destination	
		m_Session = m_Owner.CreateSession (id, destination == SAM_VALUE_TRANSIENT ? "" : destination, &params); 
		if (m_Session)
		{
			m_SocketType = eSAMSocketTypeSession;
			if (style == SAM_VALUE_DATAGRAM)
			{
				auto dest = m_Session->localDestination->CreateDatagramDestination ();
				dest->SetReceiver (std::bind (&SAMSocket::HandleI2PDatagramReceive, shared_from_this (), 
					std::placeholders::_1, std::placeholders::_2, std::placeholders::_3, std::placeholders::_4, std::placeholders::_5));
			}

			if (m_Session->localDestination->IsReady ())
				SendSessionCreateReplyOk ();
			else
			{
				m_Timer.expires_from_now (boost::posix_time::seconds(SAM_SESSION_READINESS_CHECK_INTERVAL));
				m_Timer.async_wait (std::bind (&SAMSocket::HandleSessionReadinessCheckTimer,
					shared_from_this (), std::placeholders::_1));	
			}
		}
		else
			SendMessageReply (SAM_SESSION_CREATE_DUPLICATED_DEST, strlen(SAM_SESSION_CREATE_DUPLICATED_DEST), true);
	}

	void SAMSocket::HandleSessionReadinessCheckTimer (const boost::system::error_code& ecode)
	{
		if (ecode != boost::asio::error::operation_aborted)
		{
			if (m_Session->localDestination->IsReady ())
				SendSessionCreateReplyOk ();
			else
			{
				m_Timer.expires_from_now (boost::posix_time::seconds(SAM_SESSION_READINESS_CHECK_INTERVAL));
				m_Timer.async_wait (std::bind (&SAMSocket::HandleSessionReadinessCheckTimer,
					shared_from_this (), std::placeholders::_1));
			}	
		}
	}

	void SAMSocket::SendSessionCreateReplyOk ()
	{
		uint8_t buf[1024];
		char priv[1024];
		size_t l = m_Session->localDestination->GetPrivateKeys ().ToBuffer (buf, 1024);
		size_t l1 = i2p::data::ByteStreamToBase64 (buf, l, priv, 1024);
		priv[l1] = 0;
#ifdef _MSC_VER
		size_t l2 = sprintf_s (m_Buffer, SAM_SOCKET_BUFFER_SIZE, SAM_SESSION_CREATE_REPLY_OK, priv);
#else		
		size_t l2 = snprintf (m_Buffer, SAM_SOCKET_BUFFER_SIZE, SAM_SESSION_CREATE_REPLY_OK, priv);
#endif
		SendMessageReply (m_Buffer, l2, false);
	}

	void SAMSocket::ProcessStreamConnect (char * buf, size_t len)
	{
		LogPrint (eLogDebug, "SAM: stream connect: ", buf);
		std::map<std::string, std::string> params;
		ExtractParams (buf, params);
		std::string& id = params[SAM_PARAM_ID];
		std::string& destination = params[SAM_PARAM_DESTINATION];
		std::string& silent = params[SAM_PARAM_SILENT];
		if (silent == SAM_VALUE_TRUE) m_IsSilent = true;	
		m_ID = id;
		m_Session = m_Owner.FindSession (id);
		if (m_Session)
		{
			auto dest = std::make_shared<i2p::data::IdentityEx> ();
			size_t len = dest->FromBase64(destination);
			if (len > 0)
			{
				context.GetAddressBook().InsertAddress(dest);
				auto leaseSet = m_Session->localDestination->FindLeaseSet(dest->GetIdentHash());
				if (leaseSet)
					Connect(leaseSet);
				else
				{
					m_Session->localDestination->RequestDestination(dest->GetIdentHash(),
						std::bind(&SAMSocket::HandleConnectLeaseSetRequestComplete,
						shared_from_this(), std::placeholders::_1));
				}
			}
			else
				SendMessageReply(SAM_SESSION_STATUS_INVALID_KEY, strlen(SAM_SESSION_STATUS_INVALID_KEY), true);
		}
		else
			SendMessageReply (SAM_STREAM_STATUS_INVALID_ID, strlen(SAM_STREAM_STATUS_INVALID_ID), true);		
	}

	void SAMSocket::Connect (std::shared_ptr<const i2p::data::LeaseSet> remote)
	{
		m_SocketType = eSAMSocketTypeStream;
		m_Session->AddSocket (shared_from_this ());
		m_Stream = m_Session->localDestination->CreateStream (remote);
		m_Stream->Send ((uint8_t *)m_Buffer, 0); // connect
		I2PReceive ();			
		SendMessageReply (SAM_STREAM_STATUS_OK, strlen(SAM_STREAM_STATUS_OK), false);
	}

	void SAMSocket::HandleConnectLeaseSetRequestComplete (std::shared_ptr<i2p::data::LeaseSet> leaseSet)
	{
		if (leaseSet)
			Connect (leaseSet);
		else
		{
			LogPrint (eLogError, "SAM: destination to connect not found");
			SendMessageReply (SAM_STREAM_STATUS_CANT_REACH_PEER, strlen(SAM_STREAM_STATUS_CANT_REACH_PEER), true);
		}
	}

	void SAMSocket::ProcessStreamAccept (char * buf, size_t len)
	{
		LogPrint (eLogDebug, "SAM: stream accept: ", buf);
		std::map<std::string, std::string> params;
		ExtractParams (buf, params);
		std::string& id = params[SAM_PARAM_ID];
		std::string& silent = params[SAM_PARAM_SILENT];
		if (silent == SAM_VALUE_TRUE) m_IsSilent = true;	
		m_ID = id;
		m_Session = m_Owner.FindSession (id);
		if (m_Session)
		{			
			m_SocketType = eSAMSocketTypeAcceptor;
			m_Session->AddSocket (shared_from_this ());
			if (!m_Session->localDestination->IsAcceptingStreams ())
				m_Session->localDestination->AcceptOnce (std::bind (&SAMSocket::HandleI2PAccept, shared_from_this (), std::placeholders::_1));
			SendMessageReply (SAM_STREAM_STATUS_OK, strlen(SAM_STREAM_STATUS_OK), false);
		}	
		else
			SendMessageReply (SAM_STREAM_STATUS_INVALID_ID, strlen(SAM_STREAM_STATUS_INVALID_ID), true);
	}

<<<<<<< HEAD
	void SAMSocket::Accept(std::shared_ptr<i2p::stream::Stream> stream)
	{
		if(stream) {
			m_SocketType = eSAMSocketTypeStream;
			HandleI2PAccept(stream);
		} else {
			SendMessageReply (SAM_STREAM_STATUS_I2P_ERROR, strlen(SAM_STREAM_STATUS_I2P_ERROR), true);
			auto s = shared_from_this ();
			m_Owner.GetService ().post ([s] { s->Terminate (); });

		}
	}
=======
>>>>>>> b1b59048
	size_t SAMSocket::ProcessDatagramSend (char * buf, size_t len, const char * data)
	{
		LogPrint (eLogDebug, "SAM: datagram send: ", buf, " ", len);
		std::map<std::string, std::string> params;
		ExtractParams (buf, params);
		size_t size = std::stoi(params[SAM_PARAM_SIZE]), offset = data - buf;
		if (offset + size <= len)
		{	
			if (m_Session)
			{	
				auto d = m_Session->localDestination->GetDatagramDestination ();
				if (d)
				{
					i2p::data::IdentityEx dest;
					dest.FromBase64 (params[SAM_PARAM_DESTINATION]);
					d->SendDatagramTo ((const uint8_t *)data, size, dest.GetIdentHash ());
				}
				else
					LogPrint (eLogError, "SAM: missing datagram destination");
			}
			else
				LogPrint (eLogError, "SAM: session is not created from DATAGRAM SEND");
		}	
		else
		{
			LogPrint (eLogWarning, "SAM: sent datagram size ", size, " exceeds buffer ", len - offset);
			return 0; // try to receive more
		}	
		return offset + size;
	}	
		
	void SAMSocket::ProcessDestGenerate ()
	{
		LogPrint (eLogDebug, "SAM: dest generate");
		auto keys = i2p::data::PrivateKeys::CreateRandomKeys ();
#ifdef _MSC_VER
		size_t len = sprintf_s (m_Buffer, SAM_SOCKET_BUFFER_SIZE, SAM_DEST_REPLY, 
			keys.GetPublic ()->ToBase64 ().c_str (), keys.ToBase64 ().c_str ());
#else			                        
		size_t len = snprintf (m_Buffer, SAM_SOCKET_BUFFER_SIZE, SAM_DEST_REPLY, 
		    keys.GetPublic ()->ToBase64 ().c_str (), keys.ToBase64 ().c_str ());
#endif
		SendMessageReply (m_Buffer, len, false);
	}

	void SAMSocket::ProcessNamingLookup (char * buf, size_t len)
	{
		LogPrint (eLogDebug, "SAM: naming lookup: ", buf);
		std::map<std::string, std::string> params;
		ExtractParams (buf, params);
		std::string& name = params[SAM_PARAM_NAME];
		std::shared_ptr<const i2p::data::IdentityEx> identity;
		i2p::data::IdentHash ident;
		if (name == "ME")
			SendNamingLookupReply (m_Session->localDestination->GetIdentity ());
		else if ((identity = context.GetAddressBook ().GetAddress (name)) != nullptr)
			SendNamingLookupReply (identity);
		else if (m_Session && m_Session->localDestination &&
			context.GetAddressBook ().GetIdentHash (name, ident))
		{
			auto leaseSet = m_Session->localDestination->FindLeaseSet (ident);
			if (leaseSet)
				SendNamingLookupReply (leaseSet->GetIdentity ());
			else
				m_Session->localDestination->RequestDestination (ident, 
					std::bind (&SAMSocket::HandleNamingLookupLeaseSetRequestComplete,
					shared_from_this (), std::placeholders::_1, ident));	
		}	
		else 
		{
			LogPrint (eLogError, "SAM: naming failed, unknown address ", name);
#ifdef _MSC_VER
			size_t len = sprintf_s (m_Buffer, SAM_SOCKET_BUFFER_SIZE, SAM_NAMING_REPLY_INVALID_KEY, name.c_str());
#else				
			size_t len = snprintf (m_Buffer, SAM_SOCKET_BUFFER_SIZE, SAM_NAMING_REPLY_INVALID_KEY, name.c_str());
#endif
			SendMessageReply (m_Buffer, len, false);
		}
	}	

	void  SAMSocket::HandleNamingLookupLeaseSetRequestComplete (std::shared_ptr<i2p::data::LeaseSet> leaseSet, i2p::data::IdentHash ident)
	{
		if (leaseSet)
		{	
			context.GetAddressBook ().InsertAddress (leaseSet->GetIdentity ());
			SendNamingLookupReply (leaseSet->GetIdentity ());
		}	
		else
		{
			LogPrint (eLogError, "SAM: naming lookup failed. LeaseSet for ", ident.ToBase32 (), " not found");
#ifdef _MSC_VER
			size_t len = sprintf_s (m_Buffer, SAM_SOCKET_BUFFER_SIZE, SAM_NAMING_REPLY_INVALID_KEY, 
				context.GetAddressBook ().ToAddress (ident).c_str());
#else				
			size_t len = snprintf (m_Buffer, SAM_SOCKET_BUFFER_SIZE, SAM_NAMING_REPLY_INVALID_KEY,
				context.GetAddressBook ().ToAddress (ident).c_str());
#endif
			SendMessageReply (m_Buffer, len, false);
		}
	}	
		
	void SAMSocket::SendNamingLookupReply (std::shared_ptr<const i2p::data::IdentityEx> identity)
	{
		auto base64 = identity->ToBase64 ();
#ifdef _MSC_VER
		size_t l = sprintf_s (m_Buffer, SAM_SOCKET_BUFFER_SIZE, SAM_NAMING_REPLY, base64.c_str ()); 	
#else			
		size_t l = snprintf (m_Buffer, SAM_SOCKET_BUFFER_SIZE, SAM_NAMING_REPLY, base64.c_str ());
#endif
		SendMessageReply (m_Buffer, l, false);
	}

	void SAMSocket::ExtractParams (char * buf, std::map<std::string, std::string>& params)
	{
		char * separator;	
		do
		{
			separator = strchr (buf, ' ');
			if (separator) *separator = 0;
			char * value = strchr (buf, '=');
			if (value)
			{
				*value = 0;
				value++;
				params[buf] = value;
			}	
			buf = separator + 1;
		}
		while (separator);
	}	

	void SAMSocket::Receive ()
	{
		if (m_BufferOffset >= SAM_SOCKET_BUFFER_SIZE)
		{
			LogPrint (eLogError, "SAM: Buffer is full, terminate");
			Terminate ();
			return;
		}
		m_Socket.async_read_some (boost::asio::buffer(m_Buffer + m_BufferOffset, SAM_SOCKET_BUFFER_SIZE - m_BufferOffset),                
			std::bind((m_SocketType == eSAMSocketTypeStream) ? &SAMSocket::HandleReceived : &SAMSocket::HandleMessage,
			shared_from_this (), std::placeholders::_1, std::placeholders::_2));
	}

	void SAMSocket::HandleReceived (const boost::system::error_code& ecode, std::size_t bytes_transferred)
	{
		if (ecode)
        {
			LogPrint (eLogError, "SAM: read error: ", ecode.message ());
			if (ecode != boost::asio::error::operation_aborted)
				Terminate ();
		}
		else
		{
			if (m_Stream)
			{	
				auto s = shared_from_this ();
				m_Stream->AsyncSend ((uint8_t *)m_Buffer, bytes_transferred,
					[s](const boost::system::error_code& ecode)
				    {
						if (!ecode)
							s->Receive ();
						else	
							s->m_Owner.GetService ().post ([s] { s->Terminate (); });
					});
			}	
		}
	}

	void SAMSocket::I2PReceive ()
	{
		if (m_Stream)
		{
			if (m_Stream->GetStatus () == i2p::stream::eStreamStatusNew ||
			    m_Stream->GetStatus () == i2p::stream::eStreamStatusOpen) // regular
			{	
				m_Stream->AsyncReceive (boost::asio::buffer (m_StreamBuffer, SAM_SOCKET_BUFFER_SIZE),
					std::bind (&SAMSocket::HandleI2PReceive, shared_from_this (),
						std::placeholders::_1, std::placeholders::_2),
					SAM_SOCKET_CONNECTION_MAX_IDLE);
			}
			else // closed by peer
			{
				// get remaning data
				auto len = m_Stream->ReadSome (m_StreamBuffer, SAM_SOCKET_BUFFER_SIZE);
				if (len > 0) // still some data
				{
					boost::asio::async_write (m_Socket, boost::asio::buffer (m_StreamBuffer, len),
        				std::bind (&SAMSocket::HandleWriteI2PData, shared_from_this (), std::placeholders::_1));
				}
				else // no more data
					Terminate (); 
			}		
		}
	}	

	void SAMSocket::HandleI2PReceive (const boost::system::error_code& ecode, std::size_t bytes_transferred)
	{
		if (ecode)
		{
			LogPrint (eLogError, "SAM: stream read error: ", ecode.message ());
			if (ecode != boost::asio::error::operation_aborted)
			{
				if (bytes_transferred > 0)
					boost::asio::async_write (m_Socket, boost::asio::buffer (m_StreamBuffer, bytes_transferred),
        		std::bind (&SAMSocket::HandleWriteI2PData, shared_from_this (), std::placeholders::_1)); // postpone termination
				else	
				{	
					auto s = shared_from_this ();
					m_Owner.GetService ().post ([s] { s->Terminate (); });
				}
			}
			else	
			{	
				auto s = shared_from_this ();
				m_Owner.GetService ().post ([s] { s->Terminate (); });
			}	
		}
		else
		{
			boost::asio::async_write (m_Socket, boost::asio::buffer (m_StreamBuffer, bytes_transferred),
        		std::bind (&SAMSocket::HandleWriteI2PData, shared_from_this (), std::placeholders::_1));
		}
	}

	void SAMSocket::HandleWriteI2PData (const boost::system::error_code& ecode)
	{
		if (ecode)
		{
			LogPrint (eLogError, "SAM: socket write error: ", ecode.message ());
			if (ecode != boost::asio::error::operation_aborted)
				Terminate ();
		}
		else
			I2PReceive ();
	}

	void SAMSocket::HandleI2PAccept (std::shared_ptr<i2p::stream::Stream> stream)
	{
		if (stream)
		{
			LogPrint (eLogDebug, "SAM: incoming I2P connection for session ", m_ID);
			m_SocketType = eSAMSocketTypeStream;
			m_Stream = stream;
			context.GetAddressBook ().InsertAddress (stream->GetRemoteIdentity ());
			auto session = m_Owner.FindSession (m_ID);
			if (session)
			{	
				// find more pending acceptors
				for (auto it: session->ListSockets ())
					if (it->m_SocketType == eSAMSocketTypeAcceptor)
					{
						session->localDestination->AcceptOnce (std::bind (&SAMSocket::HandleI2PAccept, it, std::placeholders::_1));
						break;
					}
			}
			if (!m_IsSilent)
			{
				// get remote peer address
				auto ident_ptr = stream->GetRemoteIdentity();
				const size_t ident_len = ident_ptr->GetFullLen();
				uint8_t* ident = new uint8_t[ident_len];

				// send remote peer address as base64 
				const size_t l = ident_ptr->ToBuffer (ident, ident_len);
				const size_t l1 = i2p::data::ByteStreamToBase64 (ident, l, (char *)m_StreamBuffer, SAM_SOCKET_BUFFER_SIZE);
				delete[] ident;
				m_StreamBuffer[l1] = '\n';
				HandleI2PReceive (boost::system::error_code (), l1 +1); // we send identity like it has been received from stream
			}	
			else
				I2PReceive ();
		}
		else
			LogPrint (eLogWarning, "SAM: I2P acceptor has been reset");
	}	

	void SAMSocket::HandleI2PDatagramReceive (const i2p::data::IdentityEx& from, uint16_t fromPort, uint16_t toPort, const uint8_t * buf, size_t len)
	{
		LogPrint (eLogDebug, "SAM: datagram received ", len);
		auto base64 = from.ToBase64 ();
#ifdef _MSC_VER
		size_t l = sprintf_s ((char *)m_StreamBuffer, SAM_SOCKET_BUFFER_SIZE, SAM_DATAGRAM_RECEIVED, base64.c_str (), len); 	
#else			
		size_t l = snprintf ((char *)m_StreamBuffer, SAM_SOCKET_BUFFER_SIZE, SAM_DATAGRAM_RECEIVED, base64.c_str (), len); 	
#endif
		if (len < SAM_SOCKET_BUFFER_SIZE - l)	
		{	
			memcpy (m_StreamBuffer + l, buf, len);
			boost::asio::async_write (m_Socket, boost::asio::buffer (m_StreamBuffer, len + l),
        		std::bind (&SAMSocket::HandleWriteI2PData, shared_from_this (), std::placeholders::_1));
		}
		else
			LogPrint (eLogWarning, "SAM: received datagram size ", len," exceeds buffer");
	}

	SAMSession::SAMSession (std::shared_ptr<ClientDestination> dest):
		localDestination (dest)
	{
	}
		
	SAMSession::~SAMSession ()
	{
		CloseStreams();
		i2p::client::context.DeleteLocalDestination (localDestination);
	}

	void SAMSession::CloseStreams ()
	{
		{
			std::lock_guard<std::mutex> lock(m_SocketsMutex);
			for (auto& sock : m_Sockets) {
				sock->CloseStream();
			}
		}
		// XXX: should this be done inside locked parts?
		m_Sockets.clear();
	}

	SAMBridge::SAMBridge (const std::string& address, int port):
		m_IsRunning (false), m_Thread (nullptr),
		m_Acceptor (m_Service, boost::asio::ip::tcp::endpoint(boost::asio::ip::address::from_string(address), port)),
		m_DatagramEndpoint (boost::asio::ip::address::from_string(address), port-1), m_DatagramSocket (m_Service, m_DatagramEndpoint)
	{
	}

	SAMBridge::~SAMBridge ()
	{
		if (m_IsRunning)
			Stop ();
	}	

	void SAMBridge::Start ()
	{
		Accept ();
		ReceiveDatagram ();
		m_IsRunning = true;
		m_Thread = new std::thread (std::bind (&SAMBridge::Run, this));
	}

	void SAMBridge::Stop ()
	{
		m_IsRunning = false;
		m_Acceptor.cancel ();
		for (auto& it: m_Sessions)
			it.second->CloseStreams ();
		m_Sessions.clear ();
		m_Service.stop ();
		if (m_Thread)
		{	
			m_Thread->join (); 
			delete m_Thread;
			m_Thread = nullptr;
		}	
	}

	void SAMBridge::Run () 
	{ 
		while (m_IsRunning)
		{
			try
			{	
				m_Service.run ();
			}
			catch (std::exception& ex)
			{
				LogPrint (eLogError, "SAM: runtime exception: ", ex.what ());
			}	
		}	
	}

	void SAMBridge::Accept ()
	{
		auto newSocket = std::make_shared<SAMSocket> (*this);
		m_Acceptor.async_accept (newSocket->GetSocket (), std::bind (&SAMBridge::HandleAccept, this,
			std::placeholders::_1, newSocket));
	}

	void SAMBridge::HandleAccept(const boost::system::error_code& ecode, std::shared_ptr<SAMSocket> socket)
	{
		if (!ecode)
		{
			boost::system::error_code ec;
			auto ep = socket->GetSocket ().remote_endpoint (ec);
			if (!ec)
			{	
				LogPrint (eLogDebug, "SAM: new connection from ", ep);
				socket->ReceiveHandshake ();
			}
			else
				LogPrint (eLogError, "SAM: incoming connection error ", ec.message ());
		}
		else
			LogPrint (eLogError, "SAM: accept error: ", ecode.message ());

		if (ecode != boost::asio::error::operation_aborted)
			Accept ();
	}

	std::shared_ptr<SAMSession> SAMBridge::CreateSession (const std::string& id, const std::string& destination, 
		const std::map<std::string, std::string> * params)
	{
		std::shared_ptr<ClientDestination> localDestination = nullptr; 
		if (destination != "")
		{
			i2p::data::PrivateKeys keys;
			keys.FromBase64 (destination);
			localDestination = i2p::client::context.CreateNewLocalDestination (keys, true, params);
		}
		else // transient
		{
			// extract signature type
			i2p::data::SigningKeyType signatureType = i2p::data::SIGNING_KEY_TYPE_DSA_SHA1;
			if (params)
			{
				auto it = params->find (SAM_PARAM_SIGNATURE_TYPE);
				if (it != params->end ())
					// TODO: extract string values	
					signatureType = std::stoi(it->second);
			}
			localDestination = i2p::client::context.CreateNewLocalDestination (true, signatureType, params); 
		}
		if (localDestination)
		{
			auto session = std::make_shared<SAMSession>(localDestination);
			std::unique_lock<std::mutex> l(m_SessionsMutex);
			auto ret = m_Sessions.insert (std::make_pair(id, session));
			if (!ret.second)
				LogPrint (eLogWarning, "SAM: Session ", id, " already exists");
			return ret.first->second;
		}
		return nullptr;
	}

	void SAMBridge::CloseSession (const std::string& id)
	{
		std::shared_ptr<SAMSession> session;
		{
			std::unique_lock<std::mutex> l(m_SessionsMutex);
			auto it = m_Sessions.find (id);
			if (it != m_Sessions.end ())
			{	
				session = it->second;
				m_Sessions.erase (it);
			}	
		}	
		if (session)
		{	
			session->localDestination->StopAcceptingStreams ();
			session->CloseStreams ();
		}
	}

	std::shared_ptr<SAMSession> SAMBridge::FindSession (const std::string& id) const
	{
		std::unique_lock<std::mutex> l(m_SessionsMutex);
		auto it = m_Sessions.find (id);
		if (it != m_Sessions.end ())
			return it->second;
		return nullptr;
	}

	void SAMBridge::ReceiveDatagram ()
	{
		m_DatagramSocket.async_receive_from (
			boost::asio::buffer (m_DatagramReceiveBuffer, i2p::datagram::MAX_DATAGRAM_SIZE), 
			m_SenderEndpoint,
			std::bind (&SAMBridge::HandleReceivedDatagram, this, std::placeholders::_1, std::placeholders::_2)); 
	}

	void SAMBridge::HandleReceivedDatagram (const boost::system::error_code& ecode, std::size_t bytes_transferred)
	{
		if (!ecode)
		{
			m_DatagramReceiveBuffer[bytes_transferred] = 0;
			char * eol = strchr ((char *)m_DatagramReceiveBuffer, '\n');
			*eol = 0; eol++;
			size_t payloadLen = bytes_transferred - ((uint8_t *)eol - m_DatagramReceiveBuffer); 
			LogPrint (eLogDebug, "SAM: datagram received ", m_DatagramReceiveBuffer," size=", payloadLen);
			char * sessionID = strchr ((char *)m_DatagramReceiveBuffer, ' ');
			if (sessionID)
			{
				sessionID++;
				char * destination = strchr (sessionID, ' ');
				if (destination)
				{
					*destination = 0; destination++;
					auto session = FindSession (sessionID);
					if (session)
					{	
						i2p::data::IdentityEx dest;
						dest.FromBase64 (destination);
						session->localDestination->GetDatagramDestination ()->
							SendDatagramTo ((uint8_t *)eol, payloadLen, dest.GetIdentHash ());
					}	
					else
						LogPrint (eLogError, "SAM: Session ", sessionID, " not found");
				}
				else
					LogPrint (eLogError, "SAM: Missing destination key");
			}
			else
				LogPrint (eLogError, "SAM: Missing sessionID");
			ReceiveDatagram ();
		}
		else
			LogPrint (eLogError, "SAM: datagram receive error: ", ecode.message ());
	}
}
}<|MERGE_RESOLUTION|>--- conflicted
+++ resolved
@@ -108,10 +108,10 @@
 					separator++;
 					std::map<std::string, std::string> params;
 					ExtractParams (separator, params);
-					auto it = params.find (SAM_PARAM_MAX);
+					//auto it = params.find (SAM_PARAM_MAX);
 					// TODO: check MIN as well
-					if (it != params.end ())
-						version = it->second;
+					//if (it != params.end ())
+					//	version = it->second;
 				}
 				if (version[0] == '3') // we support v3 (3.0 and 3.1) only
 				{
@@ -411,21 +411,6 @@
 			SendMessageReply (SAM_STREAM_STATUS_INVALID_ID, strlen(SAM_STREAM_STATUS_INVALID_ID), true);
 	}
 
-<<<<<<< HEAD
-	void SAMSocket::Accept(std::shared_ptr<i2p::stream::Stream> stream)
-	{
-		if(stream) {
-			m_SocketType = eSAMSocketTypeStream;
-			HandleI2PAccept(stream);
-		} else {
-			SendMessageReply (SAM_STREAM_STATUS_I2P_ERROR, strlen(SAM_STREAM_STATUS_I2P_ERROR), true);
-			auto s = shared_from_this ();
-			m_Owner.GetService ().post ([s] { s->Terminate (); });
-
-		}
-	}
-=======
->>>>>>> b1b59048
 	size_t SAMSocket::ProcessDatagramSend (char * buf, size_t len, const char * data)
 	{
 		LogPrint (eLogDebug, "SAM: datagram send: ", buf, " ", len);
@@ -479,21 +464,21 @@
 		std::string& name = params[SAM_PARAM_NAME];
 		std::shared_ptr<const i2p::data::IdentityEx> identity;
 		i2p::data::IdentHash ident;
+		auto dest = m_Session == nullptr ? context.GetSharedLocalDestination() : m_Session->localDestination;
 		if (name == "ME")
-			SendNamingLookupReply (m_Session->localDestination->GetIdentity ());
+			SendNamingLookupReply (dest->GetIdentity ());
 		else if ((identity = context.GetAddressBook ().GetAddress (name)) != nullptr)
 			SendNamingLookupReply (identity);
-		else if (m_Session && m_Session->localDestination &&
-			context.GetAddressBook ().GetIdentHash (name, ident))
-		{
-			auto leaseSet = m_Session->localDestination->FindLeaseSet (ident);
+		else if (context.GetAddressBook ().GetIdentHash (name, ident))
+		{
+			auto leaseSet = dest->FindLeaseSet (ident);
 			if (leaseSet)
 				SendNamingLookupReply (leaseSet->GetIdentity ());
 			else
-				m_Session->localDestination->RequestDestination (ident, 
+				dest->RequestDestination (ident,
 					std::bind (&SAMSocket::HandleNamingLookupLeaseSetRequestComplete,
-					shared_from_this (), std::placeholders::_1, ident));	
-		}	
+					shared_from_this (), std::placeholders::_1, ident));
+		}
 		else 
 		{
 			LogPrint (eLogError, "SAM: naming failed, unknown address ", name);
