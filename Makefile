--- conflicted
+++ resolved
@@ -11,11 +11,8 @@
 
 USE_AESNI  := yes
 USE_STATIC := no
-<<<<<<< HEAD
 USE_MESHNET := yes
-=======
 USE_UPNP   := no
->>>>>>> 8cb3e341
 
 ifeq ($(UNAME),Darwin)
 	DAEMON_SRC += DaemonLinux.cpp
